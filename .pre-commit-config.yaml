ci:
    autofix_commit_msg: |
        [pre-commit.ci] auto fixes from pre-commit.com hooks

        for more information, see https://pre-commit.ci
    autofix_prs: true
    autoupdate_branch: ''
    autoupdate_commit_msg: '[pre-commit.ci] pre-commit autoupdate'
    autoupdate_schedule: weekly
    skip: [pylint,pytest-check]
    submodules: false

repos:
-   repo: https://github.com/pre-commit/pre-commit-hooks
    rev: v4.6.0
    hooks:
    -   id: trailing-whitespace
        exclude: status.txt|commit_report_details.txt|commit_report_header.txt|pdf_get_man_mail.txt|bib$|txt$|ris$|enl$|xml$|extensions_index/
    -   id: end-of-file-fixer
        exclude: bib$|txt$|ris$|enl$|xml$|corrections/SrivastavaShainesh2015.json
    -   id: check-docstring-first
    -   id: check-json
    -   id: check-yaml
        exclude: github_pages/_config.yml
    -   id: check-toml
    -   id: debug-statements
    -   id: name-tests-test
-   repo: https://github.com/psf/black-pre-commit-mirror
    rev: 24.4.2
    hooks:
      - id: black
        language_version: python3
-   repo: https://github.com/PyCQA/autoflake
    rev: v2.3.1
    hooks:
    -   id: autoflake
-   repo: https://github.com/PyCQA/flake8
    rev: 7.0.0
    hooks:
    -   id: flake8
        additional_dependencies: [flake8-typing-imports==1.12.0]
        args: ['--max-line-length=110', '--extend-ignore=E203,TYP006']
-   repo: https://github.com/asottile/reorder-python-imports
    rev: v3.13.0
    hooks:
    -   id: reorder-python-imports
        args: [--py3-plus]
-   repo: https://github.com/asottile/pyupgrade
    rev: v3.15.2
    hooks:
    -   id: pyupgrade
        args: [--py36-plus, --keep-runtime-typing]
-   repo: https://github.com/pre-commit/mirrors-mypy
    rev: 'v1.10.0'
    hooks:
    -   id: mypy
        args: [--disallow-untyped-defs, --disallow-incomplete-defs, --disallow-untyped-calls]
        additional_dependencies: [types-toml]
- repo: https://github.com/astral-sh/ruff-pre-commit
<<<<<<< HEAD
  rev: v0.4.4
=======
  rev: v0.4.7
>>>>>>> fd698b1b
  hooks:
    - id: ruff # runs faster than pylint
      args: [--fix, --exit-non-zero-on-fix]
- repo: local # pylint should mostly be covered by ruff. Once custom checkers are supported (.pylintrc), we will switch to ruff completely.
  hooks:
    - id: pylint
      name: pylint
      entry: pylint
      language: system
      types: [python]
      files: colrev
      args:
        [
          "-rn", # Only display messages
          "-sn", # Don't display the score
        ]
- repo: local
  hooks:
  - id: pytest-check
    name: pytest-check
    entry: pytest
    language: system
    pass_filenames: false
    always_run: true
    args:
      ["--disable-warnings"]<|MERGE_RESOLUTION|>--- conflicted
+++ resolved
@@ -57,11 +57,7 @@
         args: [--disallow-untyped-defs, --disallow-incomplete-defs, --disallow-untyped-calls]
         additional_dependencies: [types-toml]
 - repo: https://github.com/astral-sh/ruff-pre-commit
-<<<<<<< HEAD
-  rev: v0.4.4
-=======
   rev: v0.4.7
->>>>>>> fd698b1b
   hooks:
     - id: ruff # runs faster than pylint
       args: [--fix, --exit-non-zero-on-fix]
