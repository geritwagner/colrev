--- conflicted
+++ resolved
@@ -250,7 +250,6 @@
             # Speichern der Suchergebnisse in einer Datei
             results = []
             for repo in repositories:
-<<<<<<< HEAD
                 
                 repo_data = {
                    Fields.ENTRYTYPE: "software",
@@ -263,29 +262,6 @@
                 except Exception as e:
                     print("Could not convert record: " + repo.html_url)
                     
-=======
-                """
-                repo_data = {
-                   Fields.ENTRYTYPE: "software",
-                   "name": repo.name,
-                   "full_name": repo.full_name,
-                   "description": repo.description,
-                   Fields.URL: repo.html_url,
-                   "created_at": repo.created_at.isoformat(),
-                   "updated_at": repo.updated_at.isoformat(),
-                   "pushed_at": repo.pushed_at.isoformat(),
-                   "stargazers_count": repo.stargazers_count,
-                   "language": repo.language,
-                }
-                repo_data = colrev.record.record.Record(data=repo_data)
-                """
-                try:
-                    repo_data=connector_utils.repo_to_record(repo=repo)
-                    pass
-                except Exception as e:
-                    print("Skipped because there was an Error: ")
-                    pass
->>>>>>> 0f1bd74e
                 results.append(repo_data)
                 
 
@@ -333,16 +309,6 @@
         else:
             print("Invalid choice. Please try again.")     
 
-
-def choice() -> int:
-    while True:
-        user_choice = input("Where do you want to search in (1 = Only in Title, 2 = Only in Readme, 3 = Both): ")
-        if user_choice in ['1', '2', '3']:
-            rerun == True
-            return int(user_choice)
-        else:
-            print("Invalid choice. Please try again.")     
-
 #   If __name__ == "__main__":
 # Instance = github()
 # Instance.search()