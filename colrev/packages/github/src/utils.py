#! /usr/bin/env python
"""Utility to transform github repositories into records"""
from __future__ import annotations

import re

from github import Auth
from github import Github

import colrev.record.record
import colrev.record.record_prep
from colrev.constants import Fields

<<<<<<< HEAD
# Github-specific constants
=======
from github import Github

#Github-specific constants
>>>>>>> 3bd900bd
GITHUB_VERSION = "colrev.github.version"
GITHUB_LICENSE = "colrev.github.license"
GITHUB_LANGUAGE = "colrev.github.language"


def get_title(*, repo: Github.Repository.Repository, citation_data: str) -> str:
    """Get repository title"""
    if citation_data:
        title = re.search(r"^\s*title:\s*(.+)\s*$", citation_data, re.M)
        if title:
            return title.group(1).strip().replace('"', "")
    return repo.name


def get_authors(*, repo: Github.Repository.Repository, citation_data: str) -> str:
    """Get repository authors"""
    if citation_data:
        authors = re.findall(
            r'- family-names:\s*"(.+)"\s*\n\s*given-names:\s*"(.+)"',
            citation_data,
            re.M,
        )
        return colrev.record.record_prep.PrepRecord.format_author_field(
            " and ".join([a[1].strip() + " " + a[0].strip() for a in authors])
        )
    try:
<<<<<<< HEAD
        return " and ".join(
            [c.login for c in repo.get_contributors() if not c.login.endswith("[bot]")]
        )
    except:
        return None
=======
        return ' and '.join([c.login for c in repo.get_contributors() if not c.login.endswith("[bot]")])
    except Exception as e:
        return ""
>>>>>>> 3bd900bd


def get_url(*, repo: Github.Repository.Repository, citation_data: str) -> str:
    """Get repository URL"""
    if citation_data:
        url = re.search(r"^\s*url:\s*(.+)\s*$", citation_data, re.M)
        if url:
            return url.group(1).strip().replace('"', "")
    return repo.html_url


def get_release_date(*, repo: Github.Repository.Repository, citation_data: str) -> str:
    """Get release date"""
    if citation_data:
        release_date = re.search(r"^\s*date-released:\s*(.+)\s*$", citation_data, re.M)
        if release_date:
            return release_date.group(1).strip()
    return repo.created_at.strftime("%Y/%m/%d")


def get_version(*, repo: Github.Repository.Repository, citation_data: str) -> str:
    """Get current software version"""
    if citation_data:
        version = re.search(r"^\s*version:\s*(.+)\s*$", citation_data, re.M)
        if version:
            return version.group(1).strip()
    return ""


def repo_to_record(
    *, repo: Github.Repository.Repository
) -> colrev.record.record.Record:
    """Convert a GitHub repository to a record"""
    try:  # If available, use data from CITATION.cff file
        content = repo.get_contents("CITATION.cff")
<<<<<<< HEAD
        citation_data = content.decoded_content.decode("utf-8")
    except:
=======
        citation_data = content.decoded_content.decode('utf-8')
    except Exception as e:
>>>>>>> 3bd900bd
        citation_data = ""

    data = {Fields.ENTRYTYPE: "software"}

    data[Fields.TITLE] = get_title(repo=repo, citation_data=citation_data)

<<<<<<< HEAD
    data[Fields.AUTHOR] = get_authors(repo=repo, citation_data=citation_data)
=======
    authors = get_authors(repo=repo,citation_data=citation_data)
    if authors:
        data[Fields.AUTHOR] = authors
>>>>>>> 3bd900bd

    data[Fields.URL] = get_url(repo=repo, citation_data=citation_data)

    data[Fields.DATE] = get_release_date(repo=repo, citation_data=citation_data)

    data[Fields.YEAR] = data[Fields.DATE][:4]

    data[Fields.ABSTRACT] = repo.description

    data[GITHUB_LANGUAGE] = repo.language

    try:
        data[GITHUB_LICENSE] = repo.get_license().license.name
    except Exception as e:
        pass

<<<<<<< HEAD
    data[GITHUB_VERSION] = get_version(repo=repo, citation_data=citation_data)
=======
    version = get_version(repo=repo,citation_data=citation_data)
    if version:
        data[GITHUB_VERSION] = version
>>>>>>> 3bd900bd

    return colrev.record.record.Record(data=data)<|MERGE_RESOLUTION|>--- conflicted
+++ resolved
@@ -11,13 +11,9 @@
 import colrev.record.record_prep
 from colrev.constants import Fields
 
-<<<<<<< HEAD
-# Github-specific constants
-=======
 from github import Github
 
 #Github-specific constants
->>>>>>> 3bd900bd
 GITHUB_VERSION = "colrev.github.version"
 GITHUB_LICENSE = "colrev.github.license"
 GITHUB_LANGUAGE = "colrev.github.language"
@@ -44,17 +40,11 @@
             " and ".join([a[1].strip() + " " + a[0].strip() for a in authors])
         )
     try:
-<<<<<<< HEAD
         return " and ".join(
             [c.login for c in repo.get_contributors() if not c.login.endswith("[bot]")]
         )
-    except:
-        return None
-=======
-        return ' and '.join([c.login for c in repo.get_contributors() if not c.login.endswith("[bot]")])
     except Exception as e:
         return ""
->>>>>>> 3bd900bd
 
 
 def get_url(*, repo: Github.Repository.Repository, citation_data: str) -> str:
@@ -90,26 +80,17 @@
     """Convert a GitHub repository to a record"""
     try:  # If available, use data from CITATION.cff file
         content = repo.get_contents("CITATION.cff")
-<<<<<<< HEAD
-        citation_data = content.decoded_content.decode("utf-8")
-    except:
-=======
         citation_data = content.decoded_content.decode('utf-8')
     except Exception as e:
->>>>>>> 3bd900bd
         citation_data = ""
 
     data = {Fields.ENTRYTYPE: "software"}
 
     data[Fields.TITLE] = get_title(repo=repo, citation_data=citation_data)
 
-<<<<<<< HEAD
-    data[Fields.AUTHOR] = get_authors(repo=repo, citation_data=citation_data)
-=======
     authors = get_authors(repo=repo,citation_data=citation_data)
     if authors:
         data[Fields.AUTHOR] = authors
->>>>>>> 3bd900bd
 
     data[Fields.URL] = get_url(repo=repo, citation_data=citation_data)
 
@@ -126,12 +107,8 @@
     except Exception as e:
         pass
 
-<<<<<<< HEAD
-    data[GITHUB_VERSION] = get_version(repo=repo, citation_data=citation_data)
-=======
     version = get_version(repo=repo,citation_data=citation_data)
     if version:
         data[GITHUB_VERSION] = version
->>>>>>> 3bd900bd
 
     return colrev.record.record.Record(data=data)