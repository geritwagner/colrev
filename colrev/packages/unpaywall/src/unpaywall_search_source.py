#! /usr/bin/env python
"""SearchSource: Unpaywall"""
from __future__ import annotations

import typing
import urllib.parse
from dataclasses import dataclass
from pathlib import Path

import requests
import zope.interface
from dacite import from_dict
from dataclasses_jsonschema import JsonSchemaMixin

import colrev.exceptions as colrev_exceptions
from colrev.constants import SearchSourceHeuristicStatus, SearchType
import colrev.exceptions as colrev_exceptions
import colrev.package_manager.interfaces
import colrev.package_manager.package_manager
import colrev.package_manager.package_settings
from colrev.constants import Fields
import colrev.record.record

from colrev.constants import ENTRYTYPES
from colrev.constants import Fields
from colrev.constants import SearchSourceHeuristicStatus
from colrev.constants import SearchType
from colrev.packages.unpaywall.src import utils
import re 


@zope.interface.implementer(colrev.package_manager.interfaces.SearchSourceInterface)
@dataclass
class UnpaywallSearchSource(JsonSchemaMixin):
    """Unpaywall Search Source"""

    settings_class = colrev.package_manager.package_settings.DefaultSourceSettings
    source_identifier = "ID"
    search_types = [SearchType.API]
    endpoint = "colrev.unpaywall"

    ci_supported: bool = False
    heuristic_status = SearchSourceHeuristicStatus.oni
    # docs_link

    short_name = "Unpaywall"

<<<<<<< HEAD

=======
>>>>>>> 287e44d7
    """API_FIELDS = [
        "data_standard",
        "doi",
        "doi_url",
        "genre",
        "is_paratext",
        "is_oa",
        "journal_is_in_doaj",
        "journal_is_oa",
        "journal_issns",
        "journal_issn_l",
        "journal_name",
        "oa_status",
        "has_repository_copy",
        "published_date",
        "publisher",
        "title",
        "updated",
        "year",
        "z_authors",
    ]"""

    ENTRYTYPE_MAPPING = {
        "journal-article": ENTRYTYPES.ARTICLE,
        "book": ENTRYTYPES.BOOK,
        "proceedings-article": ENTRYTYPES.INPROCEEDINGS,
        "book-chapter": ENTRYTYPES.INBOOK,
        "conference": ENTRYTYPES.CONFERENCE,
        "dissertation": ENTRYTYPES.PHDTHESIS,
        "report": ENTRYTYPES.TECHREPORT,
        "other": ENTRYTYPES.MISC,
        "book-section": ENTRYTYPES.INBOOK,
        "monograph": ENTRYTYPES.THESIS,  # thesis nicht auf website
        "report-component": ENTRYTYPES.TECHREPORT,
        "peer-review": ENTRYTYPES.MISC,  #
        "book-track": ENTRYTYPES.INCOLLECTION,  #
        "book-part": ENTRYTYPES.INBOOK,
        "journal-volume": ENTRYTYPES.ARTICLE,
        "book-set": ENTRYTYPES.MISC,
        "reference-entry": ENTRYTYPES.MISC,
        "journal": ENTRYTYPES.ARTICLE,  #
        "component": ENTRYTYPES.MISC,
        "proceedings-series": ENTRYTYPES.PROCEEDINGS,  # oder Misc da serie
        "report-series": ENTRYTYPES.TECHREPORT,  # oder misc da series und nicht ein report
        "proceedings": ENTRYTYPES.PROCEEDINGS,
        "database": ENTRYTYPES.MISC,
        "standard": ENTRYTYPES.MISC,
        "reference-book": ENTRYTYPES.BOOK,
        "posted-content": ENTRYTYPES.MISC,
        "journal-issue": ENTRYTYPES.ARTICLE,  # Misc?
        "grant": ENTRYTYPES.MISC,
        "dataset": ENTRYTYPES.MISC,
        "book-series": ENTRYTYPES.BOOK,  # oder Misc, da Serie?
        "edited-book": ENTRYTYPES.BOOK,
    }

    def __init__(
        self,
        *,
        source_operation: colrev.process.operation.Operation,
        settings: typing.Optional[dict] = None,
    ) -> None:
        self.review_manager = source_operation.review_manager
        if settings:
            # Unpaywall as a search_source
            self.search_source = from_dict(
                data_class=self.settings_class, data=settings
            )
        else:
            self.search_source = colrev.settings.SearchSource(
                endpoint=self.endpoint,
                filename=Path("data/search/unpaywall.bib"),
                search_type=SearchType.API,
                search_parameters={},
                comment="",
            )

    @classmethod
    def heuristic(cls, filename: Path, data: str) -> dict:
        """Source heuristic for Unpaywall"""
        # Not yet implemented
        result = {"confidence": 0.0}
        return result

    @classmethod
    def add_endpoint(cls, operation: colrev.ops.search.Search, params: str) -> None:
        """Add SearchSource as an endpoint (based on query provided to colrev search -a )"""

        params_dict = {}
        if params:
            if params.startswith("http"):
                params_dict = {Fields.URL: params}
            else:
                for item in params.split(";"):
                    key, value = item.split("=")
                    params_dict[key] = value

        if len(params_dict) == 0:
            search_source = operation.create_api_source(endpoint=cls.endpoint)

        # pylint: disable=colrev-missed-constant-usage
        elif "https://api.unpaywall.org/v2/search?" in params_dict["url"]:
            query = (
                params_dict["url"]
                .replace("https://api.unpaywall.org/v2/search?", "")
                .lstrip("&")
            )

            parameter_pairs = query.split("&")
            search_parameters = {}
            for parameter in parameter_pairs:
                key, value = parameter.split("=")
                search_parameters[key] = value

            filename = operation.get_unique_filename(file_path_string="unpaywall")

            search_parameters["query"] = cls._normalize_query(query=search_parameters["query"])
            search_parameters["query"] = cls._convert_html_url_encoding_from_html_to_string(query=search_parameters["query"])

            search_source = colrev.settings.SearchSource(
                endpoint=cls.endpoint,
                filename=filename,
                search_type=SearchType.API,
                search_parameters=search_parameters,
                comment="",
            )
        else:
            raise colrev_exceptions.PackageParameterError(
                f"Cannot add UNPAYWALL endpoint with query {params}"
            )

        operation.add_source_and_search(search_source)

    
    def _run_api_search(
        self, *, unpaywall_feed: colrev.ops.search_api_feed.SearchAPIFeed, rerun: bool
    ) -> None:
        for record in self.get_query_records():
            unpaywall_feed.add_update_record(record)

        unpaywall_feed.save()

    def get_query_records(self) -> typing.Iterator[colrev.record.record.Record]:
        """Get the records from a query"""
        all_results = []
        page = 1
        results_per_page = 50

        while True:
            page_dependend_url = self._build_search_url(page)  
            response = requests.get(page_dependend_url, timeout=90)
            if response.status_code != 200:
                print(f"Error fetching data: {response.status_code}")
                return

            data = response.json()
            if "results" not in data:
                raise colrev_exceptions.ServiceNotAvailableException(
                    f"Could not reach API. Status Code: {response.status_code}"
                )

            new_results = data["results"]
            all_results.extend(new_results)

            if len(new_results) < results_per_page:
                break

            page += 1

            # if(page/5 == 0):
            #     time.sleep(2)
    
        with open(f"all_results.json", "wb") as file:
            file.write(response.content)

        for result in all_results:
            article = result["response"]
            record = self._create_record(article)
            yield record

    def _get_authors(self, article: dict) -> typing.List[str]:
        authors = []
        z_authors = article.get("z_authors", [])
        if z_authors:
            for author in z_authors:
                given_name = author.get("given", "")
                family_name = author.get("family", "")
                authors.append(f"{family_name}, {given_name}")
        return authors

    def _create_record(self, article: dict) -> colrev.record.record.Record:
        record_dict = {Fields.ID: article["doi"]}

        entrytype = self.ENTRYTYPE_MAPPING.get(
            article.get("genre", "other"), ENTRYTYPES.MISC
        )
        record_dict[Fields.ENTRYTYPE] = entrytype

        record_dict[Fields.AUTHOR] = " and ".join(self._get_authors(article))
        record_dict[Fields.TITLE] = article.get("title", "")
        record_dict[Fields.YEAR] = article.get("year", "")

        if entrytype == ENTRYTYPES.ARTICLE:
            record_dict[Fields.JOURNAL] = article.get("journal_name", "")
        elif entrytype == ENTRYTYPES.BOOK:
            record_dict[Fields.PUBLISHER] = article.get("publisher", "")
        elif entrytype == ENTRYTYPES.INPROCEEDINGS:
            record_dict[Fields.BOOKTITLE] = article.get("booktitle", "")
        elif entrytype == ENTRYTYPES.INBOOK:
            record_dict[Fields.BOOKTITLE] = article.get("booktitle", "")
            record_dict[Fields.PUBLISHER] = article.get("publisher", "")
        elif entrytype == ENTRYTYPES.CONFERENCE:
            record_dict[Fields.BOOKTITLE] = article.get("booktitle", "")
        elif entrytype == ENTRYTYPES.PHDTHESIS:
            record_dict[Fields.SCHOOL] = article.get("school", "")  # oder publisher?
        elif entrytype == ENTRYTYPES.TECHREPORT:
            record_dict[Fields.INSTITUTION] = article.get(
                "publisher", ""
            )  # habe hier als default publisher, richtig?

        record = colrev.record.record.Record(record_dict)

        return record

    def _build_search_url(self,page) -> str:
        url = "https://api.unpaywall.org/v2/search?"
        params = self.search_source.search_parameters
        query = self._convert_html_url_encoding_from_string_to_html(params["query"]) 
        is_oa = params.get("is_oa", "null")
        email = params.get("email", utils.get_email(self.review_manager))

        return f"{url}query={query}&is_oa={is_oa}&page={page}&email={email}"
    
    def _normalize_query(query: str) -> str:
        query = query.replace(" AND ", " ")
        return query
    
    def _convert_html_url_encoding_from_html_to_string(query: str) -> str: 
        query = query.replace("%20", " AND ")
        query = query.replace("%20OR%20", " OR ")
        query = query.replace("%20-", " NOT ")
        return query
    
    def _convert_html_url_encoding_from_string_to_html(self,query: str) -> str: 
        query = re.sub(r'\s+', ' ', query).strip() 
        splited_query = query.split(" ")
        query_parts = []
        for part in splited_query:
            if part == "AND" or part == "OR" or part == "NOT":
                continue
            part = part.lower()
            query_parts.append(part)	
        query = " ".join(query_parts)
        query = query.replace(" OR ", "%20OR%20")
        query = query.replace(" NOT ", "%20-")
        query = query.replace(" AND ", "%20")
        query = query.replace(" ", "%20")
        return query   
     
    def search(self, rerun: bool) -> None:
        """Run a search of Unpaywall"""

        unpaywall_feed = self.search_source.get_api_feed(
            review_manager=self.review_manager,
            source_identifier=self.source_identifier,
            update_only=(not rerun),
        )

        if self.search_source.search_type == SearchType.API:
            self._run_api_search(unpaywall_feed=unpaywall_feed, rerun=rerun)
        else:
            raise NotImplementedError

    def load(self, load_operation: colrev.ops.load.Load) -> dict:
        """Load the records from the SearchSource file"""

        if self.search_source.filename.suffix == ".bib":
            records = colrev.loader.load_utils.load(
                filename=self.search_source.filename,
                logger=self.review_manager.logger,
            )
            return records

        raise NotImplementedError
  
    def prep_link_md(
        self,
        prep_operation: colrev.ops.prep.Prep,
        record: colrev.record.record.Record,
        save_feed: bool = True,
        timeout: int = 10,
    ) -> colrev.record.record.Record:
        """Not implemented"""
        return record

    def prepare(
        self, record: colrev.record.record.Record, source: colrev.settings.SearchSource
    ) -> colrev.record.record.Record:
        """Source-specific preparation for Unpaywall"""
        """Not implemented"""
        return record
        
   
<|MERGE_RESOLUTION|>--- conflicted
+++ resolved
@@ -45,10 +45,7 @@
 
     short_name = "Unpaywall"
 
-<<<<<<< HEAD
-
-=======
->>>>>>> 287e44d7
+
     """API_FIELDS = [
         "data_standard",
         "doi",
@@ -217,9 +214,6 @@
                 break
 
             page += 1
-
-            # if(page/5 == 0):
-            #     time.sleep(2)
     
         with open(f"all_results.json", "wb") as file:
             file.write(response.content)
@@ -249,7 +243,7 @@
 
         record_dict[Fields.AUTHOR] = " and ".join(self._get_authors(article))
         record_dict[Fields.TITLE] = article.get("title", "")
-        record_dict[Fields.YEAR] = article.get("year", "")
+        record_dict[Fields.YExAR] = article.get("year", "")
 
         if entrytype == ENTRYTYPES.ARTICLE:
             record_dict[Fields.JOURNAL] = article.get("journal_name", "")
