## Summary
Springer Nature is a leading global scientific, technical, and medical publisher, with metadata for over 16 million online documents, encompassing journal articles, book chapters, and protocols published by Springer.

This class allows you to perform DB searches and API searches using the SpringerLink API. By configuring and using this class, you can retrieve and manage metadata from Springer Nature's vast database of scholarly articles and books.
## search

<<<<<<< HEAD
The search is launched with the following command: 
=======
The search for this Springer package is launched with the following command in your ColRev project:
>>>>>>> 108ebf55

```
colrev search --add colrev.springer_link
```

<<<<<<< HEAD
Upon entering the above command the user is asked to choose between DB search and API search. The user can select the search type by navigating through the list with `uparrow` and `downarrow` and confirm the choice with `enter`.
=======
Upon entering the above command the user is asked to choose between  `DB search` and `API search` (For more details on the searchtypes see manual of CoLRev). The user can select the search type by navigating through the list with `uparrow` and `downarrow` and confirm the choice with `enter`.
>>>>>>> 108ebf55


### DB search

<<<<<<< HEAD
Download search results and store in `data/search/` directory.
=======
For this search download search results and store in `data/search/` directory.
>>>>>>> 108ebf55

### API search


#### API search: API key for Springer Link

<<<<<<< HEAD
After selecting API search the user is asked to enter an API key for Springer Link. If an API key is already stored, the user can change the key with the first prompted question by navigating through the list with `downarrow` and selecting `yes`. Pressing `enter` will confirm the selection.
The use of an API key is mandatory. Without an API key, you will not be able to perform API searches. An API key can be requested via the Springer Link API. (link below)
=======
After selecting API search the user is asked to enter an API key for Springer Link. If an API key is already stored, the user can change the key with the first prompted question by navigating through the list with `downarrow` and selecting `yes`. Pressing `enter` will confirm this selection.
The use of an API key is mandatory. An API key can be requested via the Springer Link API (link below).

The user can choose between `yes` for searching with a complex query or `no` for search parameters by navigating through the list with `downarrow` and confirming the choice by pressing `enter`.

#### API search: complex query

The user can type the individual search constraints that can also use the boolean  `AND`, `OR` , `NOT`, `NEAR` for a specified search. Following conditions have to be followed:
- Search terms must be enclosed in double quotes `%22` (22 is equal to ASCII Hex ")
- The entire logical condition must be enclosed in parentheses `()`
- Filters can be added with a space `%20`and then followed by the `constraint:argument`
- A word or phrase that appears among the constraints but is not preceded by a constraint value will be treated as the argument of the "empty constraint"
- Helpful Hints: the space character (`%20`)can be mistaken with a logical AND. Therefore a multiword should be surrounded by the quote symbol (`%22`)
    - Example: `orgname:%22University%20of%20Calgary%22`
    - Without `%22` the API interprets it as three separate constraints: `orgname:University, of and Calgary` ("of" and "Calgary" are interpreted as arguments of "empty" constraints).

##### Examples
- A single search term: `(%22saturn%22)%20type:book`
- Two terms with AND: `(%22saturn%22%20AND%20%22jupiter%22)%20type:book`
- Two terms with OR: `(%22saturn%22%20OR%20%22jupiter%22)%20type:book`
- Negation of a term: `(%22saturn%22%20NOT%20%22jupiter%22)%20type:book`
- After NEAR, a slash `/{number}` should be used, for example: `(%22saturn%22%20NEAR/10%20%22jupiter%22)%20type:book`

##### Other Constraints supported by the Springers Nature API

- `doi:` 10.1007/s11214-017-0458-1
- `pub:` Extremes
- `onlinedate:` 2019-03-29
    - also wildcard, e.g., `onlinedate:` 2019-01-*
    - `onlinedatefrom:` 2019-09-01%20 `onlinedateto:` 2019-12-31
- `country:` %22New%20Zealand%22
- `isbn:` 978-0-387-79148-7
- `issn:` 1861-0692
- `journalid:` 392
- `date:` 2010-03-01
- `issuetype:` Supplement
- `issn:` 1861-0692
- `journalid:` 259

For additional contraints visit the SpringerLink API Documentation (Link below).
>>>>>>> 108ebf55


#### API search: entering the search paramters

<<<<<<< HEAD
In this step the user can enter the search parameters.

#### API search: Search results
=======
In this step the user can enter the search parameters into the console.
The user can provide values for the following parameters: keyword, subject, language, year and type. Pressing `enter` will confirm the choice. If the field is blank, this parameter will be skipped. The parameters should be entered as followed:

- `keyword:` e.g. onlinear.
- `subject:`  Springer Nature supports the following subject areas:
    - Astronomy
    - Behavioral Sciences
    - Biomedical Sciences
    - Business & Management
    - Chemistry
    - Climate
    - Computer Science
    - Earth Sciences
    - Economics
    - Education & Language
    - Energy
    - Engineering
    - Environmental Sciences
    - Food Science & Nutrition
    - General Interest
    - Geography
    - Law
    - Life Sciences
    - Materials
    - Mathematics
    - Medicine
    - Philosophy
    - Physics
    - Public Health
    - Social Sciences
    - Statistics
    - Water
- `language:` please use country codes, e.g. "de" for "Germany".
- `year:` e.g. 2024.
- `type:` limit search to Book or Journal.

Each constraint that appears in your request will be automatically ANDed with all the others.

>>>>>>> 108ebf55

#### API search: Search results
After retrieving the data from Springer, they are transformed into the standard CoLRev `BibTex` format and saved in the distinctive resultfile `data/search/springer_link{number}.bib`.
Please note, that unfortunately, the format of Springer_Link's output does not produce sufficiently clear information to fill in every CoLRev field. Disparities, e.g. in the definition of content types(=="ENTRYTYPES" in CoLRev), may lead to ambigous information about a paper, its type or its venue. To prevent misinformation, papers will be marked as `miscellaneous`, if the publication type is not determinable. Furthermore, the Field regarding books, such as address are not supported by Springers Nature.
In addition to that, the given url may not work due an error 404.
## Links

- [SpringerLink](https://link.springer.com/)
- [SpringerLink API](https://dev.springernature.com/)
<<<<<<< HEAD
- [SpringerLink API Documentation](https://docs-dev.springernature.com/docs/)
=======
- [SpringerLink API Documentation](https://docs-dev.springernature.com/docs/)
>>>>>>> 108ebf55
<|MERGE_RESOLUTION|>--- conflicted
+++ resolved
@@ -4,40 +4,24 @@
 This class allows you to perform DB searches and API searches using the SpringerLink API. By configuring and using this class, you can retrieve and manage metadata from Springer Nature's vast database of scholarly articles and books.
 ## search
 
-<<<<<<< HEAD
-The search is launched with the following command: 
-=======
 The search for this Springer package is launched with the following command in your ColRev project:
->>>>>>> 108ebf55
 
 ```
 colrev search --add colrev.springer_link
 ```
 
-<<<<<<< HEAD
-Upon entering the above command the user is asked to choose between DB search and API search. The user can select the search type by navigating through the list with `uparrow` and `downarrow` and confirm the choice with `enter`.
-=======
 Upon entering the above command the user is asked to choose between  `DB search` and `API search` (For more details on the searchtypes see manual of CoLRev). The user can select the search type by navigating through the list with `uparrow` and `downarrow` and confirm the choice with `enter`.
->>>>>>> 108ebf55
 
 
 ### DB search
 
-<<<<<<< HEAD
-Download search results and store in `data/search/` directory.
-=======
 For this search download search results and store in `data/search/` directory.
->>>>>>> 108ebf55
 
 ### API search
 
 
 #### API search: API key for Springer Link
 
-<<<<<<< HEAD
-After selecting API search the user is asked to enter an API key for Springer Link. If an API key is already stored, the user can change the key with the first prompted question by navigating through the list with `downarrow` and selecting `yes`. Pressing `enter` will confirm the selection.
-The use of an API key is mandatory. Without an API key, you will not be able to perform API searches. An API key can be requested via the Springer Link API. (link below)
-=======
 After selecting API search the user is asked to enter an API key for Springer Link. If an API key is already stored, the user can change the key with the first prompted question by navigating through the list with `downarrow` and selecting `yes`. Pressing `enter` will confirm this selection.
 The use of an API key is mandatory. An API key can be requested via the Springer Link API (link below).
 
@@ -78,16 +62,10 @@
 - `journalid:` 259
 
 For additional contraints visit the SpringerLink API Documentation (Link below).
->>>>>>> 108ebf55
 
 
 #### API search: entering the search paramters
 
-<<<<<<< HEAD
-In this step the user can enter the search parameters.
-
-#### API search: Search results
-=======
 In this step the user can enter the search parameters into the console.
 The user can provide values for the following parameters: keyword, subject, language, year and type. Pressing `enter` will confirm the choice. If the field is blank, this parameter will be skipped. The parameters should be entered as followed:
 
@@ -126,7 +104,6 @@
 
 Each constraint that appears in your request will be automatically ANDed with all the others.
 
->>>>>>> 108ebf55
 
 #### API search: Search results
 After retrieving the data from Springer, they are transformed into the standard CoLRev `BibTex` format and saved in the distinctive resultfile `data/search/springer_link{number}.bib`.
@@ -136,8 +113,4 @@
 
 - [SpringerLink](https://link.springer.com/)
 - [SpringerLink API](https://dev.springernature.com/)
-<<<<<<< HEAD
-- [SpringerLink API Documentation](https://docs-dev.springernature.com/docs/)
-=======
-- [SpringerLink API Documentation](https://docs-dev.springernature.com/docs/)
->>>>>>> 108ebf55
+- [SpringerLink API Documentation](https://docs-dev.springernature.com/docs/)