## Summary
Springer Nature is a leading global scientific, technical, and medical publisher, with metadata for over 16 million online documents, encompassing journal articles, book chapters, and protocols published by Springer.

This package allows you to perform DB searches and API searches using the SpringerLink API. By configuring and using this class, you can retrieve and manage metadata from Springer Nature's vast database of scholarly articles and books.

## search

The search for this Springer package is launched with the following command in your ColRev project:

```
colrev search --add colrev.springer_link
```

Upon entering the above command the user is asked to choose between  `DB search` and `API search` (For more details on the searchtypes see manual of CoLRev). The user can select the search type by navigating through the list with `uparrow` and `downarrow` and confirm the choice with `enter`.

### DB search

For this search download search results and store in `data/search/` directory.

### API search

<<<<<<< HEAD
=======
Springer Link only allows a daily quota of 500. This might lead to the site being unavailable with a response code of 403.

>>>>>>> 3fed537c
#### API search: API key for Springer Link

After selecting API search the user is asked to enter an API key for Springer Link (available upon [registration](https://dev.springernature.com/)). If an API key is already stored, the user can change the key with the first prompted question by navigating through the list with `downarrow` and selecting `yes`. Pressing `enter` will confirm this selection.
The use of an API key is mandatory. An API key can be requested via the Springer Link API (link below).

The user can choose between `yes` for searching with a complex query or `no` for search parameters by navigating through the list with `downarrow` and confirming the choice by pressing `enter`.

#### API search: complex query

The user can type the individual search constraints that can also use the boolean  `AND`, `OR` , `NOT`, `NEAR` for a specified search. Following conditions have to be followed:
- Search terms must be enclosed in double quotes `"`
- The entire logical condition must be enclosed in parentheses `()`
- Filters can be added with a `space` and then followed by the `constraint:argument`
- A word or phrase that appears among the constraints but is not preceded by a constraint value will be treated as the argument of the "empty constraint"

##### Examples
<<<<<<< HEAD

- A single search term: `(%22saturn%22)%20type:book`
- Two terms with AND: `(%22saturn%22%20AND%20%22jupiter%22)%20type:book`
- Two terms with OR: `(%22saturn%22%20OR%20%22jupiter%22)%20type:book`
- Negation of a term: `(%22saturn%22%20NOT%20%22jupiter%22)%20type:book`
- After NEAR, a slash `/{number}` should be used, for example: `(%22saturn%22%20NEAR/10%20%22jupiter%22)%20type:book`
=======
- A single search term: `("saturn") type:book`
- Two terms with AND: `("saturn" AND "jupiter") type:book`
- Two terms with OR: `("saturn" OR "jupiter") type:book`
- Negation of a term: `("saturn" NOT "jupiter") type:book`
- After NEAR, a slash `/{number}` should be used, for example: `("saturn" NEAR/10 "jupiter") type:book`
>>>>>>> 3fed537c

##### Other Constraints supported by the Springers Nature API

- `doi:` 10.1007/s11214-017-0458-1
- `pub:` Extremes
- `onlinedate:` 2019-03-29
    - also wildcard, e.g., `onlinedate:` 2019-01-*
    - `onlinedatefrom:` 2019-09-01%20 `onlinedateto:` 2019-12-31
- `country:` %22New%20Zealand%22
- `isbn:` 978-0-387-79148-7
- `issn:` 1861-0692
- `journalid:` 392
- `date:` 2010-03-01
- `issuetype:` Supplement
- `issn:` 1861-0692
- `journalid:` 259

For additional contraints visit the SpringerLink API Documentation (Link below).

#### API search: entering the search paramters

In this step the user can enter the search parameters into the console.
The user can provide values for the following parameters: keyword, subject, language, year and type. Pressing `enter` will confirm the choice. If the field is blank, this parameter will be skipped. The parameters should be entered as followed:

- `keyword:` e.g. onlinear.
- `subject:`  Springer Nature supports the following subject areas:
    - Astronomy
    - Behavioral Sciences
    - Biomedical Sciences
    - Business and Management
    - Chemistry
    - Climate
    - Computer Science
    - Earth Sciences
    - Economics
    - Education and Language
    - Energy
    - Engineering
    - Environmental Sciences
    - Food Science and Nutrition
    - General Interest
    - Geography
    - Law
    - Life Sciences
    - Materials
    - Mathematics
    - Medicine
    - Philosophy
    - Physics
    - Public Health
    - Social Sciences
    - Statistics
    - Water
- `language:` please use country codes, e.g. "de" for "Germany".
- `year:` e.g. 2024.
- `type:` limit search to Book or Journal.

Each constraint that appears in your request will be automatically ANDed with all the others.

#### API search: Search results

After retrieving the data from Springer, they are transformed into the standard CoLRev `BibTex` format and saved in the distinctive resultfile `data/search/springer_link{number}.bib`.
Please note, that unfortunately, the format of Springer_Link's output does not produce sufficiently clear information to fill in every CoLRev field. Disparities, e.g. in the definition of content types(=="ENTRYTYPES" in CoLRev), may lead to ambigous information about a paper, its type or its venue. To prevent misinformation, papers will be marked as `miscellaneous`, if the publication type is not determinable. Furthermore, the Field regarding books, such as address are not supported by Springers Nature.
In addition to that, the given url may not work due an error 404.

## Links

- [SpringerLink](https://link.springer.com/)
- [SpringerLink API](https://dev.springernature.com/)
- [SpringerLink API Documentation](https://docs-dev.springernature.com/docs/)<|MERGE_RESOLUTION|>--- conflicted
+++ resolved
@@ -19,11 +19,8 @@
 
 ### API search
 
-<<<<<<< HEAD
-=======
 Springer Link only allows a daily quota of 500. This might lead to the site being unavailable with a response code of 403.
 
->>>>>>> 3fed537c
 #### API search: API key for Springer Link
 
 After selecting API search the user is asked to enter an API key for Springer Link (available upon [registration](https://dev.springernature.com/)). If an API key is already stored, the user can change the key with the first prompted question by navigating through the list with `downarrow` and selecting `yes`. Pressing `enter` will confirm this selection.
@@ -40,20 +37,12 @@
 - A word or phrase that appears among the constraints but is not preceded by a constraint value will be treated as the argument of the "empty constraint"
 
 ##### Examples
-<<<<<<< HEAD
 
-- A single search term: `(%22saturn%22)%20type:book`
-- Two terms with AND: `(%22saturn%22%20AND%20%22jupiter%22)%20type:book`
-- Two terms with OR: `(%22saturn%22%20OR%20%22jupiter%22)%20type:book`
-- Negation of a term: `(%22saturn%22%20NOT%20%22jupiter%22)%20type:book`
-- After NEAR, a slash `/{number}` should be used, for example: `(%22saturn%22%20NEAR/10%20%22jupiter%22)%20type:book`
-=======
 - A single search term: `("saturn") type:book`
 - Two terms with AND: `("saturn" AND "jupiter") type:book`
 - Two terms with OR: `("saturn" OR "jupiter") type:book`
 - Negation of a term: `("saturn" NOT "jupiter") type:book`
 - After NEAR, a slash `/{number}` should be used, for example: `("saturn" NEAR/10 "jupiter") type:book`
->>>>>>> 3fed537c
 
 ##### Other Constraints supported by the Springers Nature API
 
