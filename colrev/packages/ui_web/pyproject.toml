--- conflicted
+++ resolved
@@ -2,11 +2,6 @@
 name = "colrev.ui_web"
 description = "Web-UI package for CoLRev"
 version = "0.1.0"
-<<<<<<< HEAD
-authors = ["Gerit Wagner <gerit.wagner@uni-bamberg.de>"]
-license = "MIT"
-documentation = "https://github.com/CoLRev-Environment/colrev/blob/main/colrev/packages/ui_web/README.md"
-=======
 license = "MIT"
 authors = [
     "Jessica Petry Klarmann",
@@ -16,7 +11,6 @@
     "Gerit Wagner <gerit.wagner@uni-bamberg.de>"
 ]
 repository = "https://github.com/CoLRev-Environment/colrev/tree/main/colrev/packages/ui_web"
->>>>>>> a5e2ab85
 
 [[tool.poetry.packages]]
 include = "src"
@@ -24,21 +18,12 @@
 [tool.poetry.dependencies]
 python = ">=3.8, <4"
 dash = "^2.11.1"
-<<<<<<< HEAD
-
-[tool.colrev]
-dev_status = "maturing"
-documentation = "README.md"
-colrev_doc_link = "README.md"
-
-=======
 
 [tool.colrev]
 colrev_doc_description = "Web-UI"
 colrev_doc_link = "README.md"
 search_types = []
 
->>>>>>> a5e2ab85
 [build-system]
 requires = ["poetry-core>=1.0.0", "cython<3.0"]
 build-backend = "poetry.core.masonry.api"