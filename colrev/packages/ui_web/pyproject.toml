--- conflicted
+++ resolved
@@ -2,10 +2,15 @@
 name = "colrev.ui_web"
 description = "Web-UI package for CoLRev"
 version = "0.1.0"
-<<<<<<< HEAD
-authors = ["Gerit Wagner <gerit.wagner@uni-bamberg.de>"]
 license = "MIT"
-documentation = "https://github.com/CoLRev-Environment/colrev/blob/main/colrev/packages/ui_web/README.md"
+authors = [
+    "Gerit Wagner <gerit.wagner@uni-bamberg.de>",
+    "Jessica Petry Klarmann",
+    "Katharina Maria Ernst",
+    "Luca Rita Ossendorf",
+    "Simon Mühlbauer"
+]
+repository = "https://github.com/CoLRev-Environment/colrev/tree/main/colrev/packages/ui_web"
 
 [[tool.poetry.packages]]
 include = "src"
@@ -21,19 +26,4 @@
 
 [build-system]
 requires = ["poetry-core>=1.0.0", "cython<3.0"]
-build-backend = "poetry.core.masonry.api"
-=======
-license = "MIT"
-authors = [
-    { name = "Gerit Wagner", email = "gerit.wagner@uni-bamberg.de" },
-    { name = "Jessica Petry Klarmann"},
-    { name = "Katharina Maria Ernst"},
-    { name = "Luca Rita Ossendorf"},
-    { name = "Simon Mühlbauer"}
-]
-repository = "https://github.com/CoLRev-Environment/colrev/tree/main/colrev/packages/ui_web"
-
-[tool.colrev]
-colrev_doc_link = "README.md"
-dev_status = "maturing"
->>>>>>> b203b841
+build-backend = "poetry.core.masonry.api"