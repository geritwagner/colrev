#! /usr/bin/env python
"""SearchSource: Crossref"""
from __future__ import annotations

import json
import re
import typing
import urllib
from dataclasses import dataclass
from importlib.metadata import version
from multiprocessing import Lock
from pathlib import Path
from sqlite3 import OperationalError

import inquirer
import requests
import zope.interface
from crossref.restful import Etiquette
from crossref.restful import Journals
from crossref.restful import Works
from dacite import from_dict
from dataclasses_jsonschema import JsonSchemaMixin
from rapidfuzz import fuzz

import colrev.env.environment_manager
import colrev.env.language_service
import colrev.exceptions as colrev_exceptions
import colrev.package_manager.interfaces
import colrev.package_manager.package_manager
import colrev.package_manager.package_settings
import colrev.packages.crossref.src.utils as connector_utils
import colrev.packages.doi_org.src.doi_org as doi_connector
import colrev.record.record
import colrev.record.record_prep
import colrev.record.record_similarity
from colrev.constants import Colors
from colrev.constants import Fields
from colrev.constants import FieldValues
from colrev.constants import RecordState
from colrev.constants import SearchSourceHeuristicStatus
from colrev.constants import SearchType

if typing.TYPE_CHECKING:  # pragma: no cover
    import colrev.settings

# pylint: disable=unused-argument
# pylint: disable=duplicate-code
# pylint: disable=too-many-lines


@zope.interface.implementer(colrev.package_manager.interfaces.SearchSourceInterface)
@dataclass
class CrossrefSearchSource(JsonSchemaMixin):
    """Crossref API"""

    _ISSN_REGEX = r"^\d{4}-?\d{3}[\dxX]$"
    _YEAR_SCOPE_REGEX = r"^\d{4}-\d{4}$"

    # https://github.com/CrossRef/rest-api-doc
    _api_url = "https://api.crossref.org/works?"

    settings_class = colrev.package_manager.package_settings.DefaultSourceSettings
    endpoint = "colrev.crossref"
    source_identifier = Fields.DOI
    # "https://api.crossref.org/works/{{doi}}"
    search_types = [
        SearchType.API,
        SearchType.MD,
        SearchType.TOC,
    ]

    ci_supported: bool = True
    heuristic_status = SearchSourceHeuristicStatus.oni
    docs_link = (
        "https://github.com/CoLRev-Environment/colrev/blob/main/"
        + "colrev/packages/search_sources/crossref.md"
    )
    short_name = "Crossref"
    _crossref_md_filename = Path("data/search/md_crossref.bib")

    _availability_exception_message = (
        f"Crossref ({Colors.ORANGE}check https://status.crossref.org/{Colors.END})"
    )

    def __init__(
        self,
        *,
        source_operation: colrev.process.operation.Operation,
        settings: typing.Optional[dict] = None,
    ) -> None:
        self.review_manager = source_operation.review_manager
        if settings:
            # Crossref as a search_source
            self.search_source = from_dict(
                data_class=self.settings_class, data=settings
            )
        else:
            # Crossref as an md-prep source
            crossref_md_source_l = [
                s
                for s in self.review_manager.settings.sources
                if s.filename == self._crossref_md_filename
            ]
            if crossref_md_source_l:
                self.search_source = crossref_md_source_l[0]
            else:
                self.search_source = colrev.settings.SearchSource(
                    endpoint="colrev.crossref",
                    filename=self._crossref_md_filename,
                    search_type=SearchType.MD,
                    search_parameters={},
                    comment="",
                )

            self.crossref_lock = Lock()

        self.language_service = colrev.env.language_service.LanguageService()

        self.etiquette = self.get_etiquette()
        self.email = self.review_manager.get_committer()

    @classmethod
    def get_etiquette(cls) -> Etiquette:
        """Get the etiquette for the crossref api"""
        _, email = (
            colrev.env.environment_manager.EnvironmentManager.get_name_mail_from_git()
        )
        return Etiquette(
            "CoLRev",
            version("colrev"),
            "https://github.com/CoLRev-Environment/colrev",
            email,
        )

    def check_availability(
        self, *, source_operation: colrev.process.operation.Operation
    ) -> None:
        """Check status (availability) of the Crossref API"""

        try:
            # pylint: disable=duplicate-code
            test_rec = {
                Fields.DOI: "10.17705/1cais.04607",
                Fields.AUTHOR: "Schryen, Guido and Wagner, Gerit and Benlian, Alexander "
                "and Paré, Guy",
                Fields.TITLE: "A Knowledge Development Perspective on Literature Reviews: "
                "Validation of a new Typology in the IS Field",
                Fields.ID: "SchryenEtAl2021",
                Fields.JOURNAL: "Communications of the Association for Information Systems",
                Fields.ENTRYTYPE: "article",
            }
            returned_record = self.crossref_query(
                record_input=colrev.record.record_prep.PrepRecord(test_rec),
                jour_vol_iss_list=False,
                timeout=20,
            )[0]

            if 0 != len(returned_record.data):
                assert returned_record.data[Fields.TITLE] == test_rec[Fields.TITLE]
                assert returned_record.data[Fields.AUTHOR] == test_rec[Fields.AUTHOR]
            else:
                if not self.review_manager.force_mode:
                    raise colrev_exceptions.ServiceNotAvailableException(
                        self._availability_exception_message
                    )
        except (requests.exceptions.RequestException, IndexError) as exc:
            print(exc)
            if not self.review_manager.force_mode:
                raise colrev_exceptions.ServiceNotAvailableException(
                    self._availability_exception_message
                ) from exc

    def _query(self, **kwargs) -> typing.Iterator[dict]:  # type: ignore
        """Get records from Crossref based on a bibliographic query"""

        works = Works(etiquette=self.etiquette)
        # use facets:
        # https://api.crossref.org/swagger-ui/index.html#/Works/get_works

        crossref_query_return = works.query(**kwargs).sort("deposited").order("desc")
        yield from crossref_query_return

    @classmethod
    def query_doi(
        cls, *, doi: str, etiquette: Etiquette
    ) -> colrev.record.record_prep.PrepRecord:
        """Get records from Crossref based on a doi query"""

        try:
            works = Works(etiquette=etiquette)
            crossref_query_return = works.doi(doi)
            if crossref_query_return is None:
                raise colrev_exceptions.RecordNotFoundInPrepSourceException(
                    msg="Record not found in crossref (based on doi)"
                )

            retrieved_record = connector_utils.json_to_record(
                item=crossref_query_return
            )
            return retrieved_record

        except (requests.exceptions.RequestException,) as exc:
            raise colrev_exceptions.RecordNotFoundInPrepSourceException(
                msg="Record not found in crossref (based on doi)"
            ) from exc

    def _query_journal(self, *, rerun: bool) -> typing.Iterator[dict]:
        """Get records of a selected journal from Crossref"""

        journals = Journals(etiquette=self.etiquette)

        scope_filters = {}
        if (
            "scope" in self.search_source.search_parameters
            and "years" in self.search_source.search_parameters["scope"]
        ):
            year_from, year_to = self.search_source.search_parameters["scope"][
                "years"
            ].split("-")
            scope_filters["from-pub-date"] = year_from
            scope_filters["until-pub-date"] = year_to

        for issn in self.search_source.search_parameters["scope"][Fields.ISSN]:
            assert re.match(self._ISSN_REGEX, issn)
            if rerun:
                # Note : the "deposited" field is not always provided.
                # only the general query will return all records.
                crossref_query_return = (
                    journals.works(issn).query().filter(**scope_filters)
                )
            else:
                crossref_query_return = (
                    journals.works(issn)
                    .query()
                    .filter(**scope_filters)
                    .sort("deposited")
                    .order("desc")
                )

            yield from crossref_query_return

    def _create_query_url(
        self, *, record: colrev.record.record.Record, jour_vol_iss_list: bool
    ) -> str:
        if jour_vol_iss_list:
            if not all(
                x in record.data for x in [Fields.JOURNAL, Fields.VOLUME, Fields.NUMBER]
            ):
                raise colrev_exceptions.NotEnoughDataToIdentifyException
            params = {"rows": "50"}
            container_title = re.sub(r"[\W]+", " ", record.data[Fields.JOURNAL])
            params["query.container-title"] = container_title.replace("_", " ")

            query_field = ""
            if Fields.VOLUME in record.data:
                query_field = record.data[Fields.VOLUME]
            if Fields.NUMBER in record.data:
                query_field = query_field + "+" + record.data[Fields.NUMBER]
            params["query"] = query_field

        else:
            if Fields.TITLE not in record.data:
                raise colrev_exceptions.NotEnoughDataToIdentifyException()

            params = {"rows": "15"}
            if not isinstance(record.data.get(Fields.YEAR, ""), str) or not isinstance(
                record.data.get(Fields.TITLE, ""), str
            ):
                print("year or title field not a string")
                print(record.data)
                raise AssertionError

            bibl = (
                record.data[Fields.TITLE].replace("-", "_")
                + " "
                + record.data.get(Fields.YEAR, "")
            )
            bibl = re.sub(r"[\W]+", "", bibl.replace(" ", "_"))
            params["query.bibliographic"] = bibl.replace("_", " ")

            container_title = record.get_container_title()
            if "." not in container_title:
                container_title = container_title.replace(" ", "_")
                container_title = re.sub(r"[\W]+", "", container_title)
                params["query.container-title"] = container_title.replace("_", " ")

            author_last_names = [
                x.split(",")[0]
                for x in record.data.get(Fields.AUTHOR, "").split(" and ")
            ]
            author_string = " ".join(author_last_names)
            author_string = re.sub(r"[\W]+", "", author_string.replace(" ", "_"))
            params["query.author"] = author_string.replace("_", " ")

        url = self._api_url + urllib.parse.urlencode(params)
        return url

    def _get_similarity(
        self, *, record: colrev.record.record.Record, retrieved_record_dict: dict
    ) -> float:
        title_similarity = fuzz.partial_ratio(
            retrieved_record_dict.get(Fields.TITLE, "NA").lower(),
            record.data.get(Fields.TITLE, "").lower(),
        )
        container_similarity = fuzz.partial_ratio(
            colrev.record.record_prep.PrepRecord(retrieved_record_dict)
            .get_container_title()
            .lower(),
            record.get_container_title().lower(),
        )
        weights = [0.6, 0.4]
        similarities = [title_similarity, container_similarity]

        similarity = sum(similarities[g] * weights[g] for g in range(len(similarities)))
        # logger.debug(f'record: {pp.pformat(record)}')
        # logger.debug(f'similarities: {similarities}')
        # logger.debug(f'similarity: {similarity}')
        # pp.pprint(retrieved_record_dict)
        return similarity

    def _prep_crossref_record(
        self,
        *,
        record: colrev.record.record.Record,
        prep_main_record: bool = True,
        crossref_source: str = "",
    ) -> None:
        if Fields.LANGUAGE in record.data:
            try:
                self.language_service.unify_to_iso_639_3_language_codes(record=record)
            except colrev_exceptions.InvalidLanguageCodeException:
                del record.data[Fields.LANGUAGE]

        doi_connector.DOIConnector.get_link_from_doi(
            review_manager=self.review_manager,
            record=record,
        )

        if (
            self.review_manager.settings.is_curated_masterdata_repo()
        ) and Fields.CITED_BY in record.data:
            del record.data[Fields.CITED_BY]

        if not prep_main_record:
            # Skip steps for feed records
            return

        if FieldValues.RETRACTED in record.data.get(
            "warning", ""
        ) or FieldValues.RETRACTED in record.data.get(Fields.PRESCREEN_EXCLUSION, ""):
            record.prescreen_exclude(reason=FieldValues.RETRACTED)
            record.remove_field(key="warning")
        else:
            assert "" != crossref_source
            record.set_masterdata_complete(
                source=crossref_source,
                masterdata_repository=self.review_manager.settings.is_curated_repo(),
            )
            record.set_status(RecordState.md_prepared)

    def _get_crossref_query_items(
        self,
        *,
        record: colrev.record.record.Record,
        jour_vol_iss_list: bool,
        timeout: int,
    ) -> list:
        # Note : only returning a multiple-item list for jour_vol_iss_list
        try:
            url = self._create_query_url(
                record=record, jour_vol_iss_list=jour_vol_iss_list
            )
            headers = {"user-agent": f"{__name__} (mailto:{self.email})"}
            session = self.review_manager.get_cached_session()

            # review_manager.logger.debug(url)
            ret = session.request("GET", url, headers=headers, timeout=timeout)
            ret.raise_for_status()
            if ret.status_code != 200:
                # review_manager.logger.debug(
                #     f"crossref_query failed with status {ret.status_code}"
                # )
                return []

            data = json.loads(ret.text)

        # pylint: disable=duplicate-code
        except OperationalError as exc:
            raise colrev_exceptions.ServiceNotAvailableException(
                "sqlite, required for requests CachedSession "
                "(possibly caused by concurrent operations)"
            ) from exc
        except (
            colrev_exceptions.NotEnoughDataToIdentifyException,
            json.decoder.JSONDecodeError,
            requests.exceptions.RequestException,
        ):
            return []

        return data["message"].get("items", [])

    def crossref_query(
        self,
        *,
        record_input: colrev.record.record.Record,
        jour_vol_iss_list: bool = False,
        timeout: int = 40,
    ) -> list:
        """Retrieve records from Crossref based on a query"""

        record = record_input.copy_prep_rec()
        record_list, most_similar, most_similar_record = [], 0.0, {}
        for item in self._get_crossref_query_items(
            record=record, jour_vol_iss_list=jour_vol_iss_list, timeout=timeout
        ):
            try:
                retrieved_record = connector_utils.json_to_record(item=item)
                similarity = self._get_similarity(
                    record=record, retrieved_record_dict=retrieved_record.data
                )

                # source = (
                #     f'https://api.crossref.org/works/{retrieved_record.data[Fields.DOI]}'
                # )
                # retrieved_record.add_provenance_all(source=source)

                # record.set_masterdata_complete(source=source)

                if jour_vol_iss_list:
                    record_list.append(retrieved_record)
                elif most_similar < similarity:
                    most_similar = similarity
                    most_similar_record = retrieved_record.get_data()
            except colrev_exceptions.RecordNotParsableException:
                pass

        if not jour_vol_iss_list:
            if most_similar_record:
                record_list = [
                    colrev.record.record_prep.PrepRecord(most_similar_record)
                ]

        return record_list

    def _get_masterdata_record(
        self,
        prep_operation: colrev.ops.prep.Prep,
        record: colrev.record.record.Record,
        timeout: int,
        save_feed: bool,
    ) -> colrev.record.record.Record:
        try:
            try:
                retrieved_record = self.query_doi(
                    doi=record.data[Fields.DOI], etiquette=self.etiquette
                )
            except (colrev_exceptions.RecordNotFoundInPrepSourceException, KeyError):

                retrieved_records = self.crossref_query(
                    record_input=record,
                    jour_vol_iss_list=False,
                    timeout=timeout,
                )
                retrieved_record = retrieved_records.pop()

                retries = 0
                while (
                    not retrieved_record
                    and retries < prep_operation.max_retries_on_error
                ):
                    retries += 1

                    retrieved_records = self.crossref_query(
                        record_input=record,
                        jour_vol_iss_list=False,
                        timeout=timeout,
                    )
                    retrieved_record = retrieved_records.pop()

            # if (
            #     0 == len(retrieved_record.data)
            #     or Fields.DOI not in retrieved_record.data
            # ):
            #     raise colrev_exceptions.RecordNotFoundInPrepSourceException(
            #         msg="Record not found in crossref"
            #     )

            if not colrev.record.record_similarity.matches(record, retrieved_record):
                return record

            try:
                self.crossref_lock.acquire(timeout=120)

                # Note : need to reload file because the object is not shared between processes
                crossref_feed = self.search_source.get_api_feed(
                    review_manager=self.review_manager,
                    source_identifier=self.source_identifier,
                    update_only=False,
                    prep_mode=True,
                )

                crossref_feed.add_update_record(retrieved_record)

                record.merge(
                    retrieved_record,
                    default_source=retrieved_record.data[Fields.ORIGIN][0],
                )

                self._prep_crossref_record(
                    record=record,
                    crossref_source=retrieved_record.data[Fields.ORIGIN][0],
                )

                if save_feed:
                    crossref_feed.save()

            except (colrev_exceptions.NotFeedIdentifiableException,):
                pass
            finally:
                try:
                    self.crossref_lock.release()
                except ValueError:
                    pass

            return record

        except (
            requests.exceptions.RequestException,
            OSError,
            IndexError,
            colrev_exceptions.RecordNotFoundInPrepSourceException,
            colrev_exceptions.RecordNotParsableException,
        ) as exc:
            if prep_operation.review_manager.verbose_mode:
                print(exc)

        return record

    def _check_doi_masterdata(
        self, record: colrev.record.record.Record
    ) -> colrev.record.record.Record:
        try:
            retrieved_record = self.query_doi(
                doi=record.data[Fields.DOI], etiquette=self.etiquette
            )
            if not colrev.record.record_similarity.matches(record, retrieved_record):
                record.remove_field(key=Fields.DOI)

        except (
            requests.exceptions.RequestException,
            OSError,
            IndexError,
            colrev_exceptions.RecordNotFoundInPrepSourceException,
            colrev_exceptions.RecordNotParsableException,
        ):
            pass

        return record

    def prep_link_md(
        self,
        prep_operation: colrev.ops.prep.Prep,
        record: colrev.record.record.Record,
        save_feed: bool = True,
        timeout: int = 30,
    ) -> colrev.record.record.Record:
        """Retrieve masterdata from Crossref based on similarity with the record provided"""

        # To test the metadata provided for a particular DOI use:
        # https://api.crossref.org/works/DOI
        if len(record.data.get(Fields.TITLE, "")) < 5 and Fields.DOI not in record.data:
            return record

        if Fields.DOI in record.data:
            record = self._check_doi_masterdata(record=record)

        record = self._get_masterdata_record(
            prep_operation=prep_operation,
            record=record,
            timeout=timeout,
            save_feed=save_feed,
        )

        return record

    def _validate_api_params(self) -> None:
        source = self.search_source

        if not all(x in ["query", "scope"] for x in source.search_parameters):
            raise colrev_exceptions.InvalidQueryException(
                "Crossref search_parameters supports query or scope/issn field"
            )

        if "scope" in source.search_parameters:
            if Fields.ISSN in source.search_parameters["scope"]:
                assert isinstance(source.search_parameters["scope"][Fields.ISSN], list)
                for issn_field in source.search_parameters["scope"][Fields.ISSN]:
                    if not re.match(self._ISSN_REGEX, issn_field):
                        raise colrev_exceptions.InvalidQueryException(
                            f"Crossref journal issn ({issn_field}) not matching required format"
                        )
            elif "years" in source.search_parameters["scope"]:
                years_field = source.search_parameters["scope"]["years"]
                if not re.match(self._YEAR_SCOPE_REGEX, years_field):
                    raise colrev_exceptions.InvalidQueryException(
                        f"Scope (years) ({years_field}) not matching required format"
                    )
            else:
                raise colrev_exceptions.InvalidQueryException(
                    "Query missing valid parameters"
                )

        if "query" in source.search_parameters:
            # Note: not yet implemented/supported
            if " AND " in source.search_parameters["query"]:
                raise colrev_exceptions.InvalidQueryException(
                    "AND not supported in CROSSREF query"
                )

    def _validate_source(self) -> None:
        """Validate the SearchSource (parameters etc.)"""
        source = self.search_source
        self.review_manager.logger.debug(f"Validate SearchSource {source.filename}")

        if source.search_type not in self.search_types:
            raise colrev_exceptions.InvalidQueryException(
                f"Crossref search_type should be in {self.search_types}"
            )

        if source.search_type == SearchType.API:
            self._validate_api_params()

        self.review_manager.logger.debug(f"SearchSource {source.filename} validated")

    def _get_crossref_query_return(self, *, rerun: bool) -> typing.Iterator[dict]:
        params = self.search_source.search_parameters

        if "query" in params and "mode" not in params:
            crossref_query = {"bibliographic": params["query"].replace(" ", "+")}
            # potential extension : add the container_title:
            # crossref_query_return = works.query(
            #     container_title=
            #       "Journal of the Association for Information Systems"
            # )
            yield from self._query(**crossref_query)
        elif "scope" in params and Fields.ISSN in params["scope"]:
            if Fields.ISSN in params["scope"]:
                yield from self._query_journal(rerun=rerun)
            # raise NotImplemented

    def _restore_url(
        self,
        *,
        record: colrev.record.record.Record,
        feed: colrev.ops.search_api_feed.SearchAPIFeed,
    ) -> None:
        """Restore the url from the feed if it exists
        (url-resolution is not always available)"""
        prev_record = feed.get_prev_feed_record(record)
        prev_url = prev_record.data.get(Fields.URL, None)
        if prev_url is None:
            return
        record.data[Fields.URL] = prev_url

    def _run_md_search(
        self,
        *,
        crossref_feed: colrev.ops.search_api_feed.SearchAPIFeed,
    ) -> None:

        for feed_record_dict in crossref_feed.feed_records.values():
            try:
                feed_record = colrev.record.record.Record(feed_record_dict)
                retrieved_record = self.query_doi(
                    doi=feed_record_dict[Fields.DOI], etiquette=self.etiquette
                )

                if retrieved_record.data[Fields.DOI] != feed_record.data[Fields.DOI]:
                    continue

                self._prep_crossref_record(
                    record=retrieved_record, prep_main_record=False
                )

                self._restore_url(record=retrieved_record, feed=crossref_feed)
                crossref_feed.add_update_record(retrieved_record)

            except (
                colrev_exceptions.RecordNotFoundInPrepSourceException,
                colrev_exceptions.NotFeedIdentifiableException,
            ):
                continue

        crossref_feed.save()

    def _scope_excluded(self, *, retrieved_record_dict: dict) -> bool:
        if (
            "scope" not in self.search_source.search_parameters
            or "years" not in self.search_source.search_parameters["scope"]
        ):
            return False
        year_from, year_to = self.search_source.search_parameters["scope"][
            "years"
        ].split("-")
        if not retrieved_record_dict.get(Fields.YEAR, -1000).isdigit():
            return True
        if (
            int(year_from)
            < int(retrieved_record_dict.get(Fields.YEAR, -1000))
            < int(year_to)
        ):
            return False
        return True

    def _run_keyword_exploration_search(
        self,
        crossref_feed: colrev.ops.search_api_feed.SearchAPIFeed,
    ) -> None:
        works = Works(etiquette=self.etiquette)

        def retrieve_exploratory_papers(keyword: str) -> typing.Iterator[dict]:
            crossref_query_return = works.query(bibliographic=keyword.replace(" ", "+"))
            yield from crossref_query_return

        records = self.review_manager.dataset.load_records_dict()
        available_dois = [x[Fields.DOI] for x in records.values() if Fields.DOI in x]

        covered_keywords = [
            x["explored_keyword"] for x in crossref_feed.feed_records.values()
        ]

        for keyword in self.search_source.search_parameters["query"].split(" OR "):
            self.review_manager.logger.info(f"Explore '{keyword}'")
            # Skip keywords that were already explored
            if keyword in covered_keywords:
                continue
            nr_added = 0
            for item in retrieve_exploratory_papers(keyword=keyword):
                try:
                    retrieved_record = connector_utils.json_to_record(item=item)

                    # Skip papers that do not have the keyword in the title
                    if keyword not in retrieved_record.data.get(
                        Fields.TITLE, ""
                    ).lower().replace("-", " "):
                        continue

                    # Skip papers that were already retrieved
                    if retrieved_record.data[Fields.DOI] in available_dois:
                        continue
                    retrieved_record.data["explored_keyword"] = keyword
                    self._prep_crossref_record(
                        record=retrieved_record, prep_main_record=False
                    )

                    self._restore_url(record=retrieved_record, feed=crossref_feed)

                    added = crossref_feed.add_update_record(
                        retrieved_record=retrieved_record
                    )

                    if added:
                        nr_added += 1
                        self.review_manager.logger.info(
                            " retrieve " + retrieved_record.data[Fields.DOI]
                        )
                    if nr_added >= 10:
                        break

                except (
                    colrev_exceptions.RecordNotParsableException,
                    colrev_exceptions.NotFeedIdentifiableException,
                    KeyError,  # error in crossref package:
                    # if len(result['message']['items']) == 0:
                    # KeyError: 'items'
                ):
                    pass
                if nr_added < 10:
                    self.review_manager.logger.info(
                        f"Only {nr_added} papers found to resample keyword '{keyword}'"
                    )

        crossref_feed.save()

        self.review_manager.dataset.add_changes(self.search_source.filename)
        self.review_manager.dataset.create_commit(msg="Run search")

    def _potentially_overlapping_issn_search(self) -> bool:
        params = self.search_source.search_parameters
        if "scope" not in params:
            return False
        if Fields.ISSN not in params["scope"]:
            return False
        return len(params["scope"][Fields.ISSN]) > 1

    def _get_len(self, query: str) -> int:
        works = Works(etiquette=self.etiquette)
        return works.query(**{"bibliographic": query}).count()

    def _run_api_search(
        self,
        *,
        crossref_feed: colrev.ops.search_api_feed.SearchAPIFeed,
        rerun: bool,
    ) -> None:
        if rerun:
            self.review_manager.logger.info(
                "Performing a search of the full history (may take time)"
            )

        if self.search_source.search_parameters.get("mode", "") == "resample_keywords":
            self._run_keyword_exploration_search(crossref_feed=crossref_feed)
            return

        if "query" in self.search_source.search_parameters:
            # Note: we may warn users when creating large queries and print (1/300) progress
            n_recs = self._get_len(self.search_source.search_parameters["query"])
            self.review_manager.logger.info(f"Retrieve {n_recs} records overall")
        try:
            for item in self._get_crossref_query_return(rerun=rerun):
                try:
                    retrieved_record = connector_utils.json_to_record(item=item)
                    if self._scope_excluded(
                        retrieved_record_dict=retrieved_record.data
                    ):
                        continue

                    self._prep_crossref_record(
                        record=retrieved_record, prep_main_record=False
                    )

                    self._restore_url(record=retrieved_record, feed=crossref_feed)

                    added = crossref_feed.add_update_record(
                        retrieved_record=retrieved_record
                    )

                    # Note : only retrieve/update the latest deposits (unless in rerun mode)
                    if (
                        not added
                        and not rerun
                        and not self._potentially_overlapping_issn_search()
                    ):
                        # problem: some publishers don't necessarily
                        # deposit papers chronologically
                        self.review_manager.logger.debug("Break condition")
                        break
                except (
                    colrev_exceptions.RecordNotParsableException,
                    colrev_exceptions.NotFeedIdentifiableException,
                ):
                    pass
        except RuntimeError as exc:
            print(exc)

        crossref_feed.save()

    def search(self, rerun: bool) -> None:
        """Run a search of Crossref"""

        self._validate_source()

        crossref_feed = self.search_source.get_api_feed(
            review_manager=self.review_manager,
            source_identifier=self.source_identifier,
            update_only=(not rerun),
        )

        try:
            if self.search_source.search_type in [
                SearchType.API,
                SearchType.TOC,
            ]:
                self._run_api_search(
                    crossref_feed=crossref_feed,
                    rerun=rerun,
                )
            elif self.search_source.search_type == SearchType.MD:
                self._run_md_search(
                    crossref_feed=crossref_feed,
                )
            else:
                raise NotImplementedError

        except requests.exceptions.RequestException as exc:
            raise colrev_exceptions.ServiceNotAvailableException(
                self._availability_exception_message
            ) from exc

    @classmethod
    def heuristic(cls, filename: Path, data: str) -> dict:
        """Source heuristic for Crossref"""

        result = {"confidence": 0.0}

        return result

    @classmethod
    def _parse_params(cls, params: str) -> dict:
        params_dict = {}
        if params:
            if params.startswith("http"):
                params_dict = {Fields.URL: params}
            else:
                for item in params.split(";"):
                    key, value = item.split("=")
                    params_dict[key] = value
<<<<<<< HEAD

        if "issn" in params_dict:
            params_dict["scope"] = {Fields.ISSN: [params_dict["issn"]]}  # type: ignore
            del params_dict["issn"]
        return params_dict

    @classmethod
    def _select_search_type(
        cls, operation: colrev.ops.search.Search, params_dict: dict
    ) -> SearchType:
        if list(params_dict) == ["scope"]:
            search_type = SearchType.TOC
        elif "query" in params_dict:
            search_type = SearchType.API
        elif Fields.URL in params_dict:
            search_type = SearchType.API
        else:
            search_type = operation.select_search_type(
                search_types=cls.search_types, params=params_dict
            )
=======

        if "issn" in params_dict:
            params_dict["scope"] = {Fields.ISSN: [params_dict["issn"]]}  # type: ignore
            del params_dict["issn"]
        return params_dict

    @classmethod
    def _select_search_type(
        cls, operation: colrev.ops.search.Search, params_dict: dict
    ) -> SearchType:
        if list(params_dict) == ["scope"]:
            search_type = SearchType.TOC
        elif "query" in params_dict:
            search_type = SearchType.API
        elif Fields.URL in params_dict:
            search_type = SearchType.API
        else:
            search_type = operation.select_search_type(
                search_types=cls.search_types, params=params_dict
            )

        return search_type

    @classmethod
    def add_endpoint(
        cls,
        operation: colrev.ops.search.Search,
        params: str,
    ) -> colrev.settings.SearchSource:
        """Add SearchSource as an endpoint"""

        params_dict = cls._parse_params(params)

        search_type = cls._select_search_type(operation, params_dict)
>>>>>>> fd698b1b

        return search_type

    @classmethod
    def add_endpoint(
        cls,
        operation: colrev.ops.search.Search,
        params: str,
    ) -> None:
        """Add SearchSource as an endpoint"""

        params_dict = cls._parse_params(params)

        search_type = cls._select_search_type(operation, params_dict)

        if search_type == SearchType.API:
            if len(params_dict) == 0:
                search_source = operation.create_api_source(endpoint=cls.endpoint)
            else:
                if Fields.URL in params_dict:
                    query = {
                        "query": (
                            params_dict[Fields.URL]
                            .replace("https://search.crossref.org/?q=", "")
                            .replace("&from_ui=yes", "")
                            .lstrip("+")
                        )
                    }
                else:
                    query = params_dict

                filename = operation.get_unique_filename(file_path_string="crossref")
                search_source = colrev.settings.SearchSource(
                    endpoint="colrev.crossref",
                    filename=filename,
                    search_type=SearchType.API,
                    search_parameters=query,
                    comment="",
                )

        elif search_type == SearchType.TOC:
            if len(params_dict) == 0:
                search_source = cls._add_toc_interactively(operation=operation)
            else:
                filename = operation.get_unique_filename(file_path_string="crossref")
                search_source = colrev.settings.SearchSource(
                    endpoint="colrev.crossref",
                    filename=filename,
                    search_type=SearchType.TOC,
                    search_parameters=params_dict,
                    comment="",
                )

        else:
            raise NotImplementedError

        operation.add_source_and_search(search_source)
<<<<<<< HEAD
=======
        return search_source
>>>>>>> fd698b1b

    @classmethod
    def _add_toc_interactively(
        cls, *, operation: colrev.ops.search.Search
    ) -> colrev.settings.SearchSource:
        print("Get ISSN from https://portal.issn.org/issn/search")

        j_name = input("Enter journal name to lookup the ISSN:")
        journals = Journals()
        ret = journals.query(j_name)

        questions = [
            inquirer.List(
                Fields.JOURNAL,
                message="Select journal:",
                choices=[{x[Fields.TITLE]: x["ISSN"]} for x in ret],
            ),
        ]
        answers = inquirer.prompt(questions)
        issn = list(answers[Fields.JOURNAL].values())[0][0]

        filename = operation.get_unique_filename(
            file_path_string=f"crossref_issn_{issn}"
        )
        add_source = colrev.settings.SearchSource(
            endpoint="colrev.crossref",
            filename=filename,
            search_type=SearchType.TOC,
            search_parameters={"scope": {Fields.ISSN: [issn]}},
            comment="",
        )
        return add_source

    def load(self, load_operation: colrev.ops.load.Load) -> dict:
        """Load the records from the SearchSource file"""

        if self.search_source.filename.suffix == ".bib":
            records = colrev.loader.load_utils.load(
                filename=self.search_source.filename,
                logger=self.review_manager.logger,
                unique_id_field="ID",
            )
            return records

        raise NotImplementedError

    def prepare(
        self,
        record: colrev.record.record_prep.PrepRecord,
        source: colrev.settings.SearchSource,
    ) -> colrev.record.record_prep.PrepRecord:
        """Source-specific preparation for Crossref"""
        source_item = [
            x
            for x in record.data[Fields.ORIGIN]
            if str(source.filename).replace("data/search/", "") in x
        ]
        if source_item:
            record.set_masterdata_complete(
                source=source_item[0],
                masterdata_repository=self.review_manager.settings.is_curated_repo(),
            )
        return record<|MERGE_RESOLUTION|>--- conflicted
+++ resolved
@@ -905,7 +905,6 @@
                 for item in params.split(";"):
                     key, value = item.split("=")
                     params_dict[key] = value
-<<<<<<< HEAD
 
         if "issn" in params_dict:
             params_dict["scope"] = {Fields.ISSN: [params_dict["issn"]]}  # type: ignore
@@ -926,27 +925,6 @@
             search_type = operation.select_search_type(
                 search_types=cls.search_types, params=params_dict
             )
-=======
-
-        if "issn" in params_dict:
-            params_dict["scope"] = {Fields.ISSN: [params_dict["issn"]]}  # type: ignore
-            del params_dict["issn"]
-        return params_dict
-
-    @classmethod
-    def _select_search_type(
-        cls, operation: colrev.ops.search.Search, params_dict: dict
-    ) -> SearchType:
-        if list(params_dict) == ["scope"]:
-            search_type = SearchType.TOC
-        elif "query" in params_dict:
-            search_type = SearchType.API
-        elif Fields.URL in params_dict:
-            search_type = SearchType.API
-        else:
-            search_type = operation.select_search_type(
-                search_types=cls.search_types, params=params_dict
-            )
 
         return search_type
 
@@ -956,21 +934,6 @@
         operation: colrev.ops.search.Search,
         params: str,
     ) -> colrev.settings.SearchSource:
-        """Add SearchSource as an endpoint"""
-
-        params_dict = cls._parse_params(params)
-
-        search_type = cls._select_search_type(operation, params_dict)
->>>>>>> fd698b1b
-
-        return search_type
-
-    @classmethod
-    def add_endpoint(
-        cls,
-        operation: colrev.ops.search.Search,
-        params: str,
-    ) -> None:
         """Add SearchSource as an endpoint"""
 
         params_dict = cls._parse_params(params)
@@ -1019,10 +982,7 @@
             raise NotImplementedError
 
         operation.add_source_and_search(search_source)
-<<<<<<< HEAD
-=======
         return search_source
->>>>>>> fd698b1b
 
     @classmethod
     def _add_toc_interactively(
