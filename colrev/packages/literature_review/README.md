## Summary

This ReviewType contains a basic setup for literature reviews. It is a good choice to try the CoLRev system. Similar to the other packages for review types, it can be used to complete a review project and report each step for a standalone review paper.

For standalone review papers, it is recommended to use a specific review type, such as a [scoping review](colrev.scoping_review.html) or a [qualitative systematic review](colrev.qualitative_systematic_review.html).

<<<<<<< HEAD
**Characteristics**

- N/A. The characteristics of literature reviews vary considerably when no review type is specified.

**Data extraction, analysis, and synthesis**
=======
## Characteristics

- N/A. The characteristics of literature reviews vary considerably when no review type is specified.

## Data extraction, analysis, and synthesis
>>>>>>> fd698b1b

- For the synthesis, the [colrev.paper_md](colrev.paper_md.html) is activated, which creates the ``data/data/paper.md`` file. This file can be used to keep notes, draft a review protocol, and to write a synthesis. Based on the ``paper.md``, the ``output/paper.docx`` is generated automatically.
- To extract structured data, or conduct other forms of analysis and synthesis, other [data packages](https://colrev.readthedocs.io/en/latest/manual/data/data.html) can be activated.

<<<<<<< HEAD
## References

**Textbooks**

Fink, A. (2019). Conducting research literature reviews: From the internet to paper. Sage publications. ISBN: 9781544318462.

=======
## Textbooks

Fink, A. (2019). Conducting research literature reviews: From the internet to paper. Sage publications. ISBN: 9781544318462.

>>>>>>> fd698b1b
Hart, C. (2018). Doing a literature review: Releasing the research imagination. Sage publications. ISBN: 9781526423146.<|MERGE_RESOLUTION|>--- conflicted
+++ resolved
@@ -4,34 +4,17 @@
 
 For standalone review papers, it is recommended to use a specific review type, such as a [scoping review](colrev.scoping_review.html) or a [qualitative systematic review](colrev.qualitative_systematic_review.html).
 
-<<<<<<< HEAD
-**Characteristics**
-
-- N/A. The characteristics of literature reviews vary considerably when no review type is specified.
-
-**Data extraction, analysis, and synthesis**
-=======
 ## Characteristics
 
 - N/A. The characteristics of literature reviews vary considerably when no review type is specified.
 
 ## Data extraction, analysis, and synthesis
->>>>>>> fd698b1b
 
 - For the synthesis, the [colrev.paper_md](colrev.paper_md.html) is activated, which creates the ``data/data/paper.md`` file. This file can be used to keep notes, draft a review protocol, and to write a synthesis. Based on the ``paper.md``, the ``output/paper.docx`` is generated automatically.
 - To extract structured data, or conduct other forms of analysis and synthesis, other [data packages](https://colrev.readthedocs.io/en/latest/manual/data/data.html) can be activated.
 
-<<<<<<< HEAD
-## References
-
-**Textbooks**
-
-Fink, A. (2019). Conducting research literature reviews: From the internet to paper. Sage publications. ISBN: 9781544318462.
-
-=======
 ## Textbooks
 
 Fink, A. (2019). Conducting research literature reviews: From the internet to paper. Sage publications. ISBN: 9781544318462.
 
->>>>>>> fd698b1b
 Hart, C. (2018). Doing a literature review: Releasing the research imagination. Sage publications. ISBN: 9781526423146.