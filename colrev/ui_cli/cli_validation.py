--- conflicted
+++ resolved
@@ -13,12 +13,6 @@
 from colrev.constants import Fields
 from colrev.constants import FieldValues
 
-<<<<<<< HEAD
-if TYPE_CHECKING:  # pragma: no cover
-    import colrev.ops.status
-
-=======
->>>>>>> adb75506
 # pylint: disable=duplicate-code
 keys = [
     Fields.AUTHOR,
