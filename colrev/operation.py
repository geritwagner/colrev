#!/usr/bin/env python3
"""Types and model of CoLRev operations."""
from __future__ import annotations

import typing
from enum import auto
from enum import Enum
from typing import Any
from typing import Callable
from typing import Optional
from typing import TypeVar

import docker
import git
from docker.errors import DockerException

import colrev.exceptions as colrev_exceptions
import colrev.record

<<<<<<< HEAD
if TYPE_CHECKING:  # pragma: no cover
    import colrev.review_manager
=======
>>>>>>> adb75506

F = TypeVar("F", bound=Callable[..., Any])


class OperationsType(Enum):
    """Operation types correspond to the main state transitions (see RecordStateModel)"""

    # pylint: disable=invalid-name

    search = auto()
    load = auto()
    prep = auto()
    prep_man = auto()
    dedupe = auto()
    prescreen = auto()
    pdf_get = auto()
    pdf_get_man = auto()
    pdf_prep = auto()
    pdf_prep_man = auto()
    screen = auto()
    data = auto()

    format = auto()
    check = auto()

    def __str__(self) -> str:
        return f"{self.name}"


class Operation:
    """Operations correspond to the work steps in a CoLRev project"""

    # pylint: disable=too-few-public-methods

    force_mode: bool
    type: OperationsType

    def __init__(
        self,
        *,
        review_manager: colrev.review_manager.ReviewManager,
        operations_type: OperationsType,
        notify_state_transition_operation: bool = True,
    ) -> None:
        self.review_manager = review_manager
        self.force_mode = self.review_manager.force_mode

        self.type = operations_type

        self.notify_state_transition_operation = notify_state_transition_operation
        if notify_state_transition_operation:
            self.review_manager.notify(operation=self)
        else:
            self.review_manager.notify(operation=self, state_transition=False)

        self.cpus = 4

        self.docker_images_to_stop: typing.List[str] = []

        # Note: the following call seems to block the flow (if debug is enabled)
        # self.review_manager.logger.debug(f"Created {self.type} operation")

        # Note: we call review_manager.notify() in the subclasses
        # to make sure that the review_manager calls the right check_preconditions()

    # pylint: disable=too-many-nested-blocks
    @classmethod
    def decorate(cls) -> Callable:
        """Decorator for operations"""

        def decorator_func(func: F) -> Callable:
            def wrapper_func(self, *args, **kwargs) -> Any:  # type: ignore
                # Invoke the wrapped function
                retval = func(self, *args, **kwargs)
                # Conclude the operation
                self.conclude()
                if self.review_manager.in_ci_environment():
                    print("\n\n")
                return retval

            return wrapper_func

        return decorator_func

    def _check_record_state_model_precondition(self) -> None:
        colrev.record.RecordStateModel.check_operation_precondition(operation=self)

    def _require_clean_repo_general(
        self,
        *,
        git_repo: Optional[git.Repo] = None,
        ignore_pattern: Optional[list] = None,
    ) -> bool:
        if git_repo is None:
            git_repo = git.Repo(self.review_manager.path)

        # Note : not considering untracked files.

        if len(git_repo.index.diff("HEAD")) == 0:
            unstaged_changes = [item.a_path for item in git_repo.index.diff(None)]
            if self.review_manager.dataset.RECORDS_FILE_RELATIVE in unstaged_changes:
                git_repo.index.add([self.review_manager.dataset.RECORDS_FILE_RELATIVE])

        # Principle: working tree always has to be clean
        # because processing functions may change content
        if git_repo.is_dirty(index=False):
            changed_files = [item.a_path for item in git_repo.index.diff(None)]
            raise colrev_exceptions.UnstagedGitChangesError(changed_files)

        if git_repo.is_dirty():
            if ignore_pattern is None:
                changed_files = [item.a_path for item in git_repo.index.diff(None)] + [
                    x.a_path
                    for x in git_repo.head.commit.diff()
                    if x.a_path not in [str(self.review_manager.STATUS_RELATIVE)]
                ]
                if len(changed_files) > 0:
                    raise colrev_exceptions.CleanRepoRequiredError(changed_files, "")
            else:
                changed_files = [
                    item.a_path
                    for item in git_repo.index.diff(None)
                    if not any(str(ip) in item.a_path for ip in ignore_pattern)
                ] + [
                    x.a_path
                    for x in git_repo.head.commit.diff()
                    if not any(str(ip) in x.a_path for ip in ignore_pattern)
                ]
                if str(self.review_manager.STATUS_RELATIVE) in changed_files:
                    changed_files.remove(str(self.review_manager.STATUS_RELATIVE))
                if changed_files:
                    raise colrev_exceptions.CleanRepoRequiredError(
                        changed_files, ",".join([str(x) for x in ignore_pattern])
                    )
        return True

    def check_precondition(self) -> None:
        """Check the operation precondition"""

        if self.force_mode:
            return

        if OperationsType.load == self.type:
            self._require_clean_repo_general(
                ignore_pattern=[
                    self.review_manager.SEARCHDIR_RELATIVE,
                    self.review_manager.SETTINGS_RELATIVE,
                ]
            )
            self._check_record_state_model_precondition()

        elif OperationsType.prep == self.type:
            if self.notify_state_transition_operation:
                self._require_clean_repo_general()
                self._check_record_state_model_precondition()

        elif OperationsType.prep_man == self.type:
            self._require_clean_repo_general(
                ignore_pattern=[self.review_manager.dataset.RECORDS_FILE_RELATIVE]
            )
            self._check_record_state_model_precondition()

        elif OperationsType.dedupe == self.type:
            self._require_clean_repo_general()
            self._check_record_state_model_precondition()

        elif OperationsType.prescreen == self.type:
            self._require_clean_repo_general()
            self._check_record_state_model_precondition()

        elif OperationsType.pdf_get == self.type:
            self._require_clean_repo_general(
                ignore_pattern=[self.review_manager.PDF_DIR_RELATIVE]
            )
            self._check_record_state_model_precondition()

        elif OperationsType.pdf_get_man == self.type:
            self._require_clean_repo_general(
                ignore_pattern=[self.review_manager.PDF_DIR_RELATIVE]
            )
            self._check_record_state_model_precondition()

        elif OperationsType.pdf_prep == self.type:
            self._require_clean_repo_general()
            self._check_record_state_model_precondition()

        elif OperationsType.screen == self.type:
            self._require_clean_repo_general()
            self._check_record_state_model_precondition()

        elif OperationsType.data == self.type:
            # __require_clean_repo_general(
            #     ignore_pattern=[
            #         # data.csv, paper.md etc.?,
            #     ]
            # )
            self._check_record_state_model_precondition()

        # ie., implicit pass for format, explore, check, pdf_prep_man

    def conclude(self) -> None:
        """Conclude the operation (stop Docker containers)"""
        try:
            client = docker.from_env()
            for container in client.containers.list():
                if any(x in container.image.tags for x in self.docker_images_to_stop):
                    container.stop()
        except DockerException:
            pass


class FormatOperation(Operation):
    """A dummy operation that is expected to introduce formatting changes only"""

    # pylint: disable=too-few-public-methods

    def __init__(
        self,
        *,
        review_manager: colrev.review_manager.ReviewManager,
        notify: bool = True,
    ) -> None:
        super().__init__(
            review_manager=review_manager, operations_type=OperationsType.format
        )
        if notify:
            self.review_manager.notify(operation=self)


class CheckOperation(Operation):
    """A dummy operation that is not expected to introduce changes"""

    # pylint: disable=too-few-public-methods

    def __init__(self, *, review_manager: colrev.review_manager.ReviewManager) -> None:
        super().__init__(
            review_manager=review_manager,
            operations_type=OperationsType.check,
            notify_state_transition_operation=False,
        )<|MERGE_RESOLUTION|>--- conflicted
+++ resolved
@@ -17,11 +17,6 @@
 import colrev.exceptions as colrev_exceptions
 import colrev.record
 
-<<<<<<< HEAD
-if TYPE_CHECKING:  # pragma: no cover
-    import colrev.review_manager
-=======
->>>>>>> adb75506
 
 F = TypeVar("F", bound=Callable[..., Any])
 
