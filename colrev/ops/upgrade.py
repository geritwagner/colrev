#!/usr/bin/env python3
"""Upgrades CoLRev projects."""
from __future__ import annotations

import json
import re
import shutil
import typing
from importlib.metadata import version
from pathlib import Path

import git
from pybtex.database.input import bibtex
from tqdm import tqdm

import colrev.env.utils
import colrev.exceptions as colrev_exceptions
import colrev.operation
from colrev.constants import Colors
from colrev.constants import Fields
from colrev.constants import FieldValues

<<<<<<< HEAD
if TYPE_CHECKING:  # pragma: no cover
    import colrev.review_manager

=======
>>>>>>> adb75506

# pylint: disable=too-few-public-methods


class Upgrade(colrev.operation.Operation):
    """Upgrade a CoLRev project"""

    repo: git.Repo

    def __init__(
        self,
        *,
        review_manager: colrev.review_manager.ReviewManager,
    ) -> None:
        prev_force_mode = review_manager.force_mode
        review_manager.force_mode = True
        super().__init__(
            review_manager=review_manager,
            operations_type=colrev.operation.OperationsType.check,
            notify_state_transition_operation=False,
        )
        review_manager.force_mode = prev_force_mode
        self.review_manager = review_manager

    def _move_file(self, source: Path, target: Path) -> None:
        target.parent.mkdir(exist_ok=True, parents=True)
        if source.is_file():
            shutil.move(str(source), self.review_manager.path / target)
            self.repo.index.remove([str(source)])
            self.repo.index.add([str(target)])

    def _load_settings_dict(self) -> dict:
        if not self.review_manager.settings_path.is_file():
            raise colrev_exceptions.CoLRevException()
        with open(self.review_manager.settings_path, encoding="utf-8") as file:
            settings = json.load(file)
        return settings

    def _save_settings(self, settings: dict) -> None:
        with open("settings.json", "w", encoding="utf-8") as outfile:
            json.dump(settings, outfile, indent=4)
        self.repo.index.add(["settings.json"])

    def load_records_dict(self) -> dict:
        """
        Load the records dictionary from a file and parse it using the bibtex parser.

        Returns:
            dict: The loaded records dictionary.
        """
        parser = bibtex.Parser()
        bib_data = parser.parse_file("data/records.bib")
        records = colrev.dataset.Dataset.parse_records_dict(
            records_dict=bib_data.entries
        )
        return records

    def save_records_dict(self, *, records: dict) -> None:
        """
        Save the records dictionary to a file and add it to the repository index.

        Args:
            records (dict): The records dictionary to save.
        """
        bibtex_str = colrev.dataset.Dataset.parse_bibtex_str(recs_dict_in=records)
        with open("data/records.bib", "w", encoding="utf-8") as out:
            out.write(bibtex_str + "\n")
        self.repo.index.add(["data/records.bib"])

    def main(self) -> None:
        """Upgrade a CoLRev project (main entrypoint)"""

        try:
            self.repo = git.Repo(str(self.review_manager.path))
            self.repo.iter_commits()
        except ValueError:
            # Git repository has no initial commit
            return

        settings = self._load_settings_dict()
        settings_version_str = settings["project"]["colrev_version"]

        settings_version = CoLRevVersion(settings_version_str)
        # Start with the first step if the version is older:
        if settings_version < CoLRevVersion("0.7.0"):
            settings_version = CoLRevVersion("0.7.0")
        installed_colrev_version = CoLRevVersion(version("colrev"))

        # version: indicates from which version on the migration should be applied
        migration_scripts: typing.List[typing.Dict[str, typing.Any]] = [
            {
                "version": CoLRevVersion("0.7.0"),
                "target_version": CoLRevVersion("0.7.1"),
                "script": self._migrate_0_7_0,
                "released": True,
            },
            {
                "version": CoLRevVersion("0.7.1"),
                "target_version": CoLRevVersion("0.8.0"),
                "script": self._migrate_0_7_1,
                "released": True,
            },
            # Note : we may add a flag to update to pre-released versions
            {
                "version": CoLRevVersion("0.8.0"),
                "target_version": CoLRevVersion("0.8.1"),
                "script": self._migrate_0_8_0,
                "released": True,
            },
            {
                "version": CoLRevVersion("0.8.1"),
                "target_version": CoLRevVersion("0.8.2"),
                "script": self._migrate_0_8_1,
                "released": True,
            },
            {
                "version": CoLRevVersion("0.8.2"),
                "target_version": CoLRevVersion("0.8.3"),
                "script": self._migrate_0_8_2,
                "released": True,
            },
            {
                "version": CoLRevVersion("0.8.3"),
                "target_version": CoLRevVersion("0.8.4"),
                "script": self._migrate_0_8_3,
                "released": True,
            },
            {
                "version": CoLRevVersion("0.8.4"),
                "target_version": CoLRevVersion("0.9.0"),
                "script": self._migrate_0_8_4,
                "released": True,
            },
            {
                "version": CoLRevVersion("0.9.0"),
                "target_version": CoLRevVersion("0.9.1"),
                "script": self._migrate_0_9_1,
                "released": True,
            },
            {
                "version": CoLRevVersion("0.9.2"),
                "target_version": CoLRevVersion("0.9.3"),
                "script": self._migrate_0_9_3,
                "released": True,
            },
            {
                "version": CoLRevVersion("0.10.0"),
                "target_version": CoLRevVersion("0.10.1"),
                "script": self._migrate_0_10_1,
                "released": True,
            },
            {
                "version": CoLRevVersion("0.10.1"),
                "target_version": CoLRevVersion("0.10.2"),
                "script": self._migrate_0_10_2,
                "released": True,
            },
            {
                "version": CoLRevVersion("0.10.2"),
                "target_version": CoLRevVersion("0.11.0"),
                "script": self._migrate_0_11_0,
                "released": True,
            },
        ]
        print(f"installed_colrev_version: {installed_colrev_version}")
        print(f"settings_version: {settings_version}")
        # Note: we should always update the colrev_version in settings.json because the
        # checker._check_software requires the settings version and
        # the installed version to be identical

        # skipping_versions_before_settings_version = True
        run_migration = False
        while migration_scripts:
            migrator = migration_scripts.pop(0)
            # Activate run_migration for the current settings_version
            if (
                migrator["target_version"] >= settings_version
            ):  # settings_version == migrator["version"] or
                run_migration = True
            if not run_migration:
                continue
            if installed_colrev_version == settings_version and migrator["released"]:
                break

            migration_script = migrator["script"]
            self.review_manager.logger.info(
                "Upgrade to: %s", migrator["target_version"]
            )
            if migrator["released"]:
                self._print_release_notes(selected_version=migrator["target_version"])

            updated = migration_script()
            if not updated:
                continue

        if not run_migration:
            print("migration not run")
            return

        settings = self._load_settings_dict()
        settings["project"]["colrev_version"] = str(installed_colrev_version)
        self._save_settings(settings)

        if self.repo.is_dirty():
            msg = f"Upgrade to CoLRev {installed_colrev_version}"
            if not migrator["released"]:
                msg += " (pre-release)"
            review_manager = colrev.review_manager.ReviewManager()
            review_manager.dataset.create_commit(
                msg=msg,
            )

    def _print_release_notes(self, *, selected_version: CoLRevVersion) -> None:
        filedata = colrev.env.utils.get_package_file_content(
            file_path=Path("../CHANGELOG.md")
        )
        active, printed = False, False
        if filedata:
            for line in filedata.decode("utf-8").split("\n"):
                if str(selected_version) in line:
                    active = True
                    print(f"{Colors.ORANGE}Release notes v{selected_version}")
                    continue
                if line.startswith("## "):
                    active = False
                if active:
                    print(line)
                    printed = True
        if not printed:
            print(f"{Colors.ORANGE}No release notes")
        print(f"{Colors.END}")

    def _migrate_0_7_0(self) -> bool:
        pre_commit_contents = Path(".pre-commit-config.yaml").read_text(
            encoding="utf-8"
        )
        if "ci:" not in pre_commit_contents:
            pre_commit_contents = pre_commit_contents.replace(
                "repos:",
                "ci:\n    skip: [colrev-hooks-format, colrev-hooks-check]\n\nrepos:",
            )
            with open(".pre-commit-config.yaml", "w", encoding="utf-8") as file:
                file.write(pre_commit_contents)
        self.repo.index.add([".pre-commit-config.yaml"])
        return self.repo.is_dirty()

    def _migrate_0_7_1(self) -> bool:
        settings_content = (self.review_manager.path / Path("settings.json")).read_text(
            encoding="utf-8"
        )
        settings_content = settings_content.replace("colrev_built_in.", "colrev.")

        with open(Path("settings.json"), "w", encoding="utf-8") as file:
            file.write(settings_content)

        self.repo.index.add(["settings.json"])
        self.review_manager.load_settings()
        if self.review_manager.settings.is_curated_masterdata_repo():
            self.review_manager.settings.project.delay_automated_processing = False
        self.review_manager.save_settings()

        self._move_file(source=Path("data/paper.md"), target=Path("data/data/paper.md"))
        self._move_file(
            source=Path("data/APA-7.docx"), target=Path("data/data/APA-7.docx")
        )
        self._move_file(
            source=Path("data/non_sample_references.bib"),
            target=Path("data/data/non_sample_references.bib"),
        )

        return self.repo.is_dirty()

    def _migrate_0_8_0(self) -> bool:
        Path(".github/workflows/").mkdir(exist_ok=True, parents=True)

        if "colrev/curated_metadata" in str(self.review_manager.path):
            Path(".github/workflows/colrev_update.yml").unlink(missing_ok=True)
            colrev.env.utils.retrieve_package_file(
                template_file=Path("template/init/colrev_update_curation.yml"),
                target=Path(".github/workflows/colrev_update.yml"),
            )
            self.repo.index.add([".github/workflows/colrev_update.yml"])
        else:
            Path(".github/workflows/colrev_update.yml").unlink(missing_ok=True)
            colrev.env.utils.retrieve_package_file(
                template_file=Path("template/init/colrev_update.yml"),
                target=Path(".github/workflows/colrev_update.yml"),
            )
            self.repo.index.add([".github/workflows/colrev_update.yml"])

        Path(".github/workflows/pre-commit.yml").unlink(missing_ok=True)
        colrev.env.utils.retrieve_package_file(
            template_file=Path("template/init/pre-commit.yml"),
            target=Path(".github/workflows/pre-commit.yml"),
        )
        self.repo.index.add([".github/workflows/pre-commit.yml"])
        return self.repo.is_dirty()

    def _migrate_0_8_1(self) -> bool:
        Path(".github/workflows/").mkdir(exist_ok=True, parents=True)
        if "colrev/curated_metadata" in str(self.review_manager.path):
            Path(".github/workflows/colrev_update.yml").unlink(missing_ok=True)
            colrev.env.utils.retrieve_package_file(
                template_file=Path("template/init/colrev_update_curation.yml"),
                target=Path(".github/workflows/colrev_update.yml"),
            )
            self.repo.index.add([".github/workflows/colrev_update.yml"])
        else:
            Path(".github/workflows/colrev_update.yml").unlink(missing_ok=True)
            colrev.env.utils.retrieve_package_file(
                template_file=Path("template/init/colrev_update.yml"),
                target=Path(".github/workflows/colrev_update.yml"),
            )
            self.repo.index.add([".github/workflows/colrev_update.yml"])

        settings = self._load_settings_dict()
        settings["project"]["auto_upgrade"] = True
        self._save_settings(settings)

        return self.repo.is_dirty()

    def _migrate_0_8_2(self) -> bool:
        records = self.review_manager.dataset.load_records_dict()

        for record_dict in tqdm(records.values()):
            if "colrev_pdf_id" not in record_dict:
                continue
            if not record_dict["colrev_pdf_id"].startswith("cpid1:"):
                continue
            if not Path(record_dict.get("file", "")).is_file():
                continue

            pdf_path = Path(record_dict["file"])
            colrev_pdf_id = colrev.record.Record.get_colrev_pdf_id(pdf_path=pdf_path)
            # pylint: disable=colrev-missed-constant-usage
            record_dict["colrev_pdf_id"] = colrev_pdf_id

        self.review_manager.dataset.save_records_dict(records=records)

        return self.repo.is_dirty()

    def _migrate_0_8_3(self) -> bool:
        # pylint: disable=too-many-branches
        settings = self._load_settings_dict()
        settings["prep"]["defects_to_ignore"] = []
        if "curated_metadata" in str(self.review_manager.path):
            settings["prep"]["defects_to_ignore"] = [
                "record-not-in-toc",
                "inconsistent-with-url-metadata",
            ]
        else:
            settings["prep"]["defects_to_ignore"] = ["inconsistent-with-url-metadata"]

        for p_round in settings["prep"]["prep_rounds"]:
            p_round["prep_package_endpoints"] = [
                x
                for x in p_round["prep_package_endpoints"]
                if x["endpoint"] != "colrev.global_ids_consistency_check"
            ]
        self._save_settings(settings)
        self.review_manager = colrev.review_manager.ReviewManager(
            path_str=str(self.review_manager.path), force_mode=True
        )
        self.review_manager.load_settings()
        self.review_manager.get_load_operation()
        records = self.review_manager.dataset.load_records_dict()
        quality_model = self.review_manager.get_qm()

        # delete the masterdata provenance notes and apply the new quality model
        # replace not_missing > not-missing
        for record_dict in tqdm(records.values()):
            if Fields.MD_PROV not in record_dict:
                continue
            not_missing_fields = []
            for key, prov in record_dict[Fields.MD_PROV].items():
                if "not-missing" in prov["note"]:
                    not_missing_fields.append(key)
                prov["note"] = ""
            for key in not_missing_fields:
                record_dict[Fields.MD_PROV][key]["note"] = "not-missing"
            if "cited_by_file" in record_dict:
                del record_dict["cited_by_file"]
            if "cited_by_id" in record_dict:
                del record_dict["cited_by_id"]
            if "tei_id" in record_dict:
                del record_dict["tei_id"]
            if Fields.D_PROV in record_dict:
                if "cited_by_file" in record_dict[Fields.D_PROV]:
                    del record_dict[Fields.D_PROV]["cited_by_file"]
                if "cited_by_id" in record_dict[Fields.D_PROV]:
                    del record_dict[Fields.D_PROV]["cited_by_id"]
                if "tei_id" in record_dict[Fields.D_PROV]:
                    del record_dict[Fields.D_PROV]["tei_id"]

            record = colrev.record.Record(data=record_dict)
            prior_state = record.data[Fields.STATUS]
            record.run_quality_model(qm=quality_model)
            if prior_state == colrev.record.RecordState.rev_prescreen_excluded:
                record.data[  # pylint: disable=colrev-direct-status-assign
                    Fields.STATUS
                ] = colrev.record.RecordState.rev_prescreen_excluded
        self.review_manager.dataset.save_records_dict(records=records)
        return self.repo.is_dirty()

    def _migrate_0_8_4(self) -> bool:
        records = self.review_manager.dataset.load_records_dict()
        for record in records.values():
            if Fields.EDITOR not in record.get(Fields.D_PROV, {}):
                continue
            ed_val = record[Fields.D_PROV][Fields.EDITOR]
            del record[Fields.D_PROV][Fields.EDITOR]
            if FieldValues.CURATED not in record[Fields.MD_PROV]:
                record[Fields.MD_PROV][Fields.EDITOR] = ed_val

        self.review_manager.dataset.save_records_dict(records=records)

        return self.repo.is_dirty()

    def _migrate_0_9_1(self) -> bool:
        settings = self._load_settings_dict()
        for source in settings["sources"]:
            if "load_conversion_package_endpoint" in source:
                del source["load_conversion_package_endpoint"]
        self._save_settings(settings)
        return self.repo.is_dirty()

    # pylint: disable=too-many-branches
    def _migrate_0_9_3(self) -> bool:
        settings = self._load_settings_dict()
        for source in settings["sources"]:
            if source["endpoint"] == "colrev.crossref":
                if Fields.ISSN not in source["search_parameters"].get("scope", {}):
                    continue
                if isinstance(source["search_parameters"]["scope"][Fields.ISSN], str):
                    source["search_parameters"]["scope"][Fields.ISSN] = [
                        source["search_parameters"]["scope"][Fields.ISSN]
                    ]

        self._save_settings(settings)

        records = self.load_records_dict()
        for record_dict in records.values():
            if "pubmedid" in record_dict:
                record = colrev.record.Record(data=record_dict)
                record.rename_field(key="pubmedid", new_key="colrev.pubmed.pubmedid")

            if "pii" in record_dict:
                record = colrev.record.Record(data=record_dict)
                record.rename_field(key="pii", new_key="colrev.pubmed.pii")

            if "pmc" in record_dict:
                record = colrev.record.Record(data=record_dict)
                record.rename_field(key="pmc", new_key="colrev.pubmed.pmc")

            if "label_included" in record_dict:
                record = colrev.record.Record(data=record_dict)
                record.rename_field(
                    key="label_included",
                    new_key="colrev.synergy_datasets.label_included",
                )
            if "method" in record_dict:
                record = colrev.record.Record(data=record_dict)
                record.rename_field(
                    key="method", new_key="colrev.synergy_datasets.method"
                )

            if "dblp_key" in record_dict:
                record = colrev.record.Record(data=record_dict)
                record.rename_field(key="dblp_key", new_key=Fields.DBLP_KEY)
            if "wos_accession_number" in record_dict:
                record = colrev.record.Record(data=record_dict)
                record.rename_field(
                    key="wos_accession_number",
                    new_key=Fields.WEB_OF_SCIENCE_ID,
                )
            if "sem_scholar_id" in record_dict:
                record = colrev.record.Record(data=record_dict)
                record.rename_field(
                    key="sem_scholar_id", new_key=Fields.SEMANTIC_SCHOLAR_ID
                )

            if "openalex_id" in record_dict:
                record = colrev.record.Record(data=record_dict)
                record.rename_field(key="openalex_id", new_key="colrev.open_alex.id")

        self.save_records_dict(records=records)

        return self.repo.is_dirty()

    # pylint: disable=too-many-branches
    def _migrate_0_10_1(self) -> bool:
        prep_replacements = {
            "colrev.open_alex_prep": "colrev.open_alex",
            "colrev.get_masterdata_from_dblp": "colrev.dblp",
            "colrev.crossref_metadata_prep": "colrev.crossref_metadata_prep",
            "colrev.get_masterdata_from_crossref": "colrev.crossref",
            "colrev.get_masterdata_from_europe_pmc": "colrev.europe_pmc",
            "colrev.get_masterdata_from_pubmed": "colrev.pubmed",
            "colrev.get_masterdata_from_open_library": "colrev.open_library",
            "colrev.curation_prep": "colrev.colrev_curation",
            "colrev.get_masterdata_from_local_index": "colrev.local_index",
        }

        settings = self._load_settings_dict()
        for prep_round in settings["prep"]["prep_rounds"]:
            for prep_package in prep_round["prep_package_endpoints"]:
                for old, new in prep_replacements.items():
                    if prep_package["endpoint"] == old:
                        prep_package["endpoint"] = new
        for source in settings["sources"]:
            if source["endpoint"] == "colrev.pdfs_dir":
                source["endpoint"] = "colrev.files_dir"
            if (
                source["endpoint"] == "colrev.dblp"
                and "scope" in source["search_parameters"]
            ):
                if "query" in source["search_parameters"]:
                    source["search_type"] = "API"
                else:
                    source["search_type"] = "TOC"

            if (
                source["endpoint"] == "colrev.crossref"
                and "scope" in source["search_parameters"]
            ):
                if "query" in source["search_parameters"]:
                    source["search_type"] = "API"
                else:
                    source["search_type"] = "TOC"

            if "data/search/md_" in source["filename"]:
                source["search_type"] = "MD"
            if source["search_type"] == "PDFS":
                source["search_type"] = "FILES"

        self._save_settings(settings)
        return self.repo.is_dirty()

    def _migrate_0_10_2(self) -> bool:
        paper_md_path = Path("data/data/paper.md")
        if paper_md_path.is_file():
            paper_md_content = paper_md_path.read_text(encoding="utf-8")
            paper_md_content = paper_md_content.replace(
                "data/records.bib", "data/data/sample_references.bib"
            )
            paper_md_path.write_text(paper_md_content, encoding="utf-8")
            self.repo.index.add([str(paper_md_path)])

        return self.repo.is_dirty()

    def _migrate_0_11_0(self) -> bool:
        settings = self._load_settings_dict()
        if settings["project"]["review_type"] == "curated_masterdata":
            settings["project"]["review_type"] = "colrev.curated_masterdata"

        if "dedupe" in settings:
            settings["dedupe"].pop("same_source_merges", None)

        settings["pdf_get"]["defects_to_ignore"] = []

        settings["pdf_prep"]["pdf_prep_package_endpoints"] = [
            {"endpoint": "colrev.ocrmypdf"},
            {"endpoint": "colrev.grobid_tei"},
        ] + [
            x
            for x in settings["pdf_prep"]["pdf_prep_package_endpoints"]
            if x["endpoint"]
            not in [
                "colrev.check_ocr",
                "colrev.pdf_check_ocr",
                "colrev.validate_pdf_metadata",
                "colrev.validate_completeness",
                "colrev.create_tei",
                "colrev.tei_prep",
            ]
        ]

        if settings["project"]["review_type"] == "curated_masterdata":
            Path(".github/workflows/colrev_update.yml").unlink(missing_ok=True)
            colrev.env.utils.retrieve_package_file(
                template_file=Path(
                    "template/review_type/curated_masterdata/curations_github_colrev_update.yml"
                ),
                target=Path(".github/workflows/colrev_update.yml"),
            )
            self.repo.index.add([".github/workflows/colrev_update.yml"])
        else:
            Path(".github/workflows/colrev_update.yml").unlink(missing_ok=True)
            colrev.env.utils.retrieve_package_file(
                template_file=Path("template/init/colrev_update.yml"),
                target=Path(".github/workflows/colrev_update.yml"),
            )
            self.repo.index.add([".github/workflows/colrev_update.yml"])

        for p_round in settings["prep"]["prep_rounds"]:
            p_round["prep_package_endpoints"] = [
                x
                for x in p_round["prep_package_endpoints"]
                if x["endpoint"] != "colrev.resolve_crossrefs"
            ]
            if settings["project"]["review_type"] == "colrev.curated_masterdata":
                p_round["prep_package_endpoints"] = [
                    {"endpoint": "colrev.colrev_curation"}
                ] + p_round["prep_package_endpoints"]

        self._save_settings(settings)

        records = self.load_records_dict()
        for record_dict in records.values():
            if Fields.MD_PROV in record_dict:
                for key, value in record_dict[Fields.MD_PROV].items():
                    record_dict[Fields.MD_PROV][key]["note"] = value["note"].replace(
                        "not-missing", "IGNORE:missing"
                    )
        self.save_records_dict(records=records)

        return self.repo.is_dirty()


# Note: we can ask users to make decisions (when defaults are not clear)
# via input() or simply cancel the process (raise a CoLrevException)


class CoLRevVersion:
    """Class for handling the CoLRev version"""

    def __init__(self, version_string: str) -> None:
        if "+" in version_string:
            version_string = version_string[: version_string.find("+")]
        assert re.match(r"\d+\.\d+\.\d+$", version_string)
        self.major = int(version_string[: version_string.find(".")])
        self.minor = int(
            version_string[version_string.find(".") + 1 : version_string.rfind(".")]
        )
        self.patch = int(version_string[version_string.rfind(".") + 1 :])

    def __eq__(self, other) -> bool:  # type: ignore
        return (
            self.major == other.major
            and self.minor == other.minor
            and self.patch == other.patch
        )

    def __lt__(self, other) -> bool:  # type: ignore
        if self.major < other.major:
            return True
        if self.major == other.major and self.minor < other.minor:
            return True
        if (
            self.major == other.major
            and self.minor == other.minor
            and self.patch < other.patch
        ):
            return True
        return False

    def __ge__(self, other) -> bool:  # type: ignore
        if self.major > other.major:
            return True
        if self.major == other.major and self.minor > other.minor:
            return True
        if (
            self.major == other.major
            and self.minor == other.minor
            and self.patch > other.patch
        ):
            return True
        return False

    def __str__(self) -> str:
        return f"{self.major}.{self.minor}.{self.patch}"<|MERGE_RESOLUTION|>--- conflicted
+++ resolved
@@ -20,12 +20,6 @@
 from colrev.constants import Fields
 from colrev.constants import FieldValues
 
-<<<<<<< HEAD
-if TYPE_CHECKING:  # pragma: no cover
-    import colrev.review_manager
-
-=======
->>>>>>> adb75506
 
 # pylint: disable=too-few-public-methods
 
