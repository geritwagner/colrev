--- conflicted
+++ resolved
@@ -157,15 +157,6 @@
             },
             {
                 "version": CoLRevVersion("0.10.2"),
-<<<<<<< HEAD
-=======
-                "target_version": CoLRevVersion("0.10.3"),
-                "script": self.__migrate_0_10_3,
-                "released": True,
-            },
-            {
-                "version": CoLRevVersion("0.10.3"),
->>>>>>> 987b4036
                 "target_version": CoLRevVersion("0.11.0"),
                 "script": self.__migrate_0_11_0,
                 "released": False,
@@ -558,7 +549,6 @@
 
         return self.repo.is_dirty()
 
-<<<<<<< HEAD
     def __migrate_0_11_0(self) -> bool:
         settings = self.__load_settings_dict()
         settings["pdf_get"]["defects_to_ignore"] = []
@@ -579,17 +569,6 @@
             ]
         ]
 
-        self.__save_settings(settings)
-
-        # create check: pdf-incomplete
-
-        # check-first-page / check-last-page
-
-        # no-text-in-pdf vs no-text-embedded / apply_ocr
-
-=======
-    def __migrate_0_10_3(self) -> bool:
-        settings = self.__load_settings_dict()
         if settings["project"]["review_type"] == "curated_masterdata":
             Path(".github/workflows/colrev_update.yml").unlink(missing_ok=True)
             colrev.env.utils.retrieve_package_file(
@@ -607,11 +586,6 @@
             )
             self.repo.index.add([".github/workflows/colrev_update.yml"])
 
-        return self.repo.is_dirty()
-
-    def __migrate_0_11_0(self) -> bool:
-        settings = self.__load_settings_dict()
-
         for p_round in settings["prep"]["prep_rounds"]:
             p_round["prep_package_endpoints"] = [
                 x
@@ -620,7 +594,7 @@
             ]
 
         self.__save_settings(settings)
->>>>>>> 987b4036
+
         return self.repo.is_dirty()
 
 
