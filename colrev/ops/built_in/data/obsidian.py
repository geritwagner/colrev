--- conflicted
+++ resolved
@@ -14,12 +14,6 @@
 import colrev.record
 from colrev.constants import Fields
 
-<<<<<<< HEAD
-if TYPE_CHECKING:  # pragma: no cover
-    import colrev.ops.data
-
-=======
->>>>>>> adb75506
 
 @zope.interface.implementer(colrev.env.package_manager.DataPackageEndpointInterface)
 @dataclass
