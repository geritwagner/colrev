--- conflicted
+++ resolved
@@ -19,12 +19,6 @@
 import colrev.exceptions as colrev_exceptions
 import colrev.record
 
-<<<<<<< HEAD
-if TYPE_CHECKING:  # pragma: no cover
-    import colrev.ops.data
-
-=======
->>>>>>> adb75506
 
 @zope.interface.implementer(colrev.env.package_manager.DataPackageEndpointInterface)
 @dataclass
