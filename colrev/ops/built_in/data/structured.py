--- conflicted
+++ resolved
@@ -20,12 +20,6 @@
 from colrev.constants import Colors
 from colrev.constants import Fields
 
-<<<<<<< HEAD
-if TYPE_CHECKING:  # pragma: no cover
-    import colrev.ops.data
-
-=======
->>>>>>> adb75506
 
 # an option: https://pypi.org/project/csv-schema/
 @dataclass
