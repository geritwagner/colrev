#! /usr/bin/env python
"""Connector to doi.org (API)"""
from __future__ import annotations

import json
from sqlite3 import OperationalError
from urllib.parse import unquote

import requests
from bs4 import BeautifulSoup

import colrev.env.package_manager
import colrev.exceptions as colrev_exceptions
import colrev.ops.built_in.search_sources.utils as connector_utils
import colrev.record
from colrev.constants import Fields
from colrev.constants import FieldValues

<<<<<<< HEAD
if TYPE_CHECKING:  # pragma: no cover
    import colrev.ops.prep
=======
>>>>>>> adb75506

# Note: not (yet) implemented as a full search_source
# (including SearchSourcePackageEndpointInterface, packages_endpoints.json)

# pylint: disable=too-few-public-methods


class DOIConnector:
    """Connector for the DOI.org API"""

    heuristic_status = colrev.env.package_manager.SearchSourceHeuristicStatus.oni

    @classmethod
    def retrieve_doi_metadata(
        cls,
        *,
        review_manager: colrev.review_manager.ReviewManager,
        record: colrev.record.PrepRecord,
        timeout: int = 60,
    ) -> colrev.record.Record:
        """Retrieve the metadata from DOI.org based on a record (similarity)"""

        if Fields.DOI not in record.data:
            return record

        try:
            session = review_manager.get_cached_session()

            # for testing:
            # curl -iL -H "accept: application/vnd.citationstyles.csl+json"
            # -H "Content-Type: application/json" http://dx.doi.org/10.1111/joop.12368

            try:
                url = "http://dx.doi.org/" + record.data[Fields.DOI]
                # review_manager.logger.debug(url)
                headers = {"accept": "application/vnd.citationstyles.csl+json"}
                ret = session.request("GET", url, headers=headers, timeout=timeout)
                ret.raise_for_status()
                if ret.status_code != 200:
                    review_manager.report_logger.info(
                        f" {record.data[Fields.ID]}"
                        + "metadata for "
                        + f"doi  {record.data[Fields.DOI]} not (yet) available"
                    )
                    return record
            except OperationalError as exc:
                raise colrev_exceptions.ServiceNotAvailableException(
                    "sqlite, required for requests CachedSession "
                    "(possibly caused by concurrent operations)"
                ) from exc

            retrieved_json = json.loads(ret.text)
            language_service = colrev.env.language_service.LanguageService()
            retrieved_record_dict = connector_utils.json_to_record(item=retrieved_json)
            language_service.unify_to_iso_639_3_language_codes(record=record)
            retrieved_record = colrev.record.PrepRecord(data=retrieved_record_dict)
            retrieved_record.add_provenance_all(source=url)
            record.merge(merging_record=retrieved_record, default_source=url)
            record.set_masterdata_complete(
                source=url,
                masterdata_repository=review_manager.settings.is_curated_repo(),
            )
            record.set_status(target_state=colrev.record.RecordState.md_prepared)
            if FieldValues.RETRACTED in record.data.get("warning", ""):
                record.prescreen_exclude(reason=FieldValues.RETRACTED)
                record.remove_field(key="warning")

            if Fields.TITLE in record.data:
                record.format_if_mostly_upper(key=Fields.TITLE, case="sentence")

        except (
            requests.exceptions.RequestException,
            colrev_exceptions.InvalidMerge,
        ) as exc:
            print(exc)

        return record

    @classmethod
    def get_link_from_doi(
        cls,
        *,
        review_manager: colrev.review_manager.ReviewManager,
        record: colrev.record.Record,
        timeout: int = 30,
    ) -> None:
        """Get the website link from DOI resolution API"""

        if Fields.DOI not in record.data:
            return

        doi_url = f"https://www.doi.org/{record.data['doi']}"

        def meta_redirect(*, content: bytes) -> str:
            if "<!DOCTYPE HTML PUBLIC" not in str(content):
                raise TypeError
            soup = BeautifulSoup(content, "lxml")
            result = soup.find("meta", attrs={"http-equiv": "REFRESH"})
            if result:
                _, text = result["content"].split(";")
                if "http" in text:
                    url = text[text.lower().find("http") :]
                    url = unquote(url, encoding="utf-8", errors="replace")
                    url = url[: url.find("?")]
                    return str(url)
            return ""

        try:
            url = doi_url

            session = review_manager.get_cached_session()

            requests_headers = {
                "User-Agent": "Mozilla/5.0 (Macintosh; Intel Mac OS X 10_10_1) "
                "AppleWebKit/537.36 (KHTML, like Gecko) "
                "Chrome/39.0.2171.95 Safari/537.36"
            }
            ret = session.request(
                "GET",
                doi_url,
                headers=requests_headers,
                timeout=timeout,
            )
            if 503 == ret.status_code:
                return
            if (
                200 == ret.status_code
                and "doi.org" not in ret.url
                and "linkinghub" not in ret.url
            ):
                url = ret.url
            else:
                # follow the chain of redirects
                while meta_redirect(content=ret.content):
                    url = meta_redirect(content=ret.content)
                    ret = session.request(
                        "GET",
                        url,
                        headers=requests_headers,
                        timeout=timeout,
                    )
            record.update_field(
                key=Fields.URL,
                value=str(url.rstrip("/")),
                source=doi_url,
                keep_source_if_equal=True,
                append_edit=False,
            )
        except (requests.exceptions.RequestException, TypeError, UnicodeDecodeError):
            pass
        except OperationalError as exc:
            raise colrev_exceptions.ServiceNotAvailableException(
                "sqlite, required for requests CachedSession "
                "(possibly caused by concurrent operations)"
            ) from exc<|MERGE_RESOLUTION|>--- conflicted
+++ resolved
@@ -16,11 +16,6 @@
 from colrev.constants import Fields
 from colrev.constants import FieldValues
 
-<<<<<<< HEAD
-if TYPE_CHECKING:  # pragma: no cover
-    import colrev.ops.prep
-=======
->>>>>>> adb75506
 
 # Note: not (yet) implemented as a full search_source
 # (including SearchSourcePackageEndpointInterface, packages_endpoints.json)
