#! /usr/bin/env python
"""SearchSource: Crossref"""
from __future__ import annotations

import json
import re
import typing
import urllib
from copy import deepcopy
from dataclasses import dataclass
from importlib.metadata import version
from multiprocessing import Lock
from pathlib import Path
from sqlite3 import OperationalError
from typing import Optional

import inquirer
import requests
import zope.interface
from crossref.restful import Etiquette
from crossref.restful import Journals
from crossref.restful import Works
from dacite import from_dict
from dataclasses_jsonschema import JsonSchemaMixin
from rapidfuzz import fuzz

import colrev.env.package_manager
import colrev.exceptions as colrev_exceptions
import colrev.ops.built_in.search_sources.doi_org as doi_connector
import colrev.ops.built_in.search_sources.utils as connector_utils
import colrev.record
from colrev.constants import Colors
from colrev.constants import Fields
from colrev.constants import FieldValues

<<<<<<< HEAD
if TYPE_CHECKING:  # pragma: no cover
    import colrev.ops.search
    import colrev.ops.prep

=======
>>>>>>> adb75506
# pylint: disable=unused-argument
# pylint: disable=duplicate-code
# pylint: disable=too-many-lines


@zope.interface.implementer(
    colrev.env.package_manager.SearchSourcePackageEndpointInterface
)
@dataclass
class CrossrefSearchSource(JsonSchemaMixin):
    """Crossref API"""

    _ISSN_REGEX = r"^\d{4}-?\d{3}[\dxX]$"
    _YEAR_SCOPE_REGEX = r"^\d{4}-\d{4}$"

    # https://github.com/CrossRef/rest-api-doc
    _api_url = "https://api.crossref.org/works?"

    settings_class = colrev.env.package_manager.DefaultSourceSettings
    endpoint = "colrev.crossref"
    source_identifier = Fields.DOI
    # "https://api.crossref.org/works/{{doi}}"
    search_types = [
        colrev.settings.SearchType.API,
        colrev.settings.SearchType.MD,
        colrev.settings.SearchType.TOC,
    ]

    ci_supported: bool = True
    heuristic_status = colrev.env.package_manager.SearchSourceHeuristicStatus.oni
    docs_link = (
        "https://github.com/CoLRev-Environment/colrev/blob/main/"
        + "colrev/ops/built_in/search_sources/crossref.md"
    )
    short_name = "Crossref"
    _crossref_md_filename = Path("data/search/md_crossref.bib")

    _availability_exception_message = (
        f"Crossref ({Colors.ORANGE}check https://status.crossref.org/{Colors.END})"
    )

    def __init__(
        self,
        *,
        source_operation: colrev.operation.Operation,
        settings: Optional[dict] = None,
    ) -> None:
        self.review_manager = source_operation.review_manager
        if settings:
            # Crossref as a search_source
            self.search_source = from_dict(
                data_class=self.settings_class, data=settings
            )
        else:
            # Crossref as an md-prep source
            crossref_md_source_l = [
                s
                for s in self.review_manager.settings.sources
                if s.filename == self._crossref_md_filename
            ]
            if crossref_md_source_l:
                self.search_source = crossref_md_source_l[0]
            else:
                self.search_source = colrev.settings.SearchSource(
                    endpoint="colrev.crossref",
                    filename=self._crossref_md_filename,
                    search_type=colrev.settings.SearchType.MD,
                    search_parameters={},
                    comment="",
                )

            self.crossref_lock = Lock()

        self.language_service = colrev.env.language_service.LanguageService()

        self.etiquette = self.get_etiquette(review_manager=self.review_manager)
        self.email = self.review_manager.get_committer()

    @classmethod
    def get_etiquette(
        cls, *, review_manager: colrev.review_manager.ReviewManager
    ) -> Etiquette:
        """Get the etiquette for the crossref api"""
        _, email = review_manager.get_committer()
        return Etiquette(
            "CoLRev",
            version("colrev"),
            "https://github.com/CoLRev-Environment/colrev",
            email,
        )

    def check_availability(
        self, *, source_operation: colrev.operation.Operation
    ) -> None:
        """Check status (availability) of the Crossref API"""

        try:
            # pylint: disable=duplicate-code
            test_rec = {
                Fields.DOI: "10.17705/1cais.04607",
                Fields.AUTHOR: "Schryen, Guido and Wagner, Gerit and Benlian, Alexander "
                "and Paré, Guy",
                Fields.TITLE: "A Knowledge Development Perspective on Literature Reviews: "
                "Validation of a new Typology in the IS Field",
                Fields.ID: "SchryenEtAl2021",
                Fields.JOURNAL: "Communications of the Association for Information Systems",
                Fields.ENTRYTYPE: "article",
            }
            returned_record = self.crossref_query(
                record_input=colrev.record.PrepRecord(data=test_rec),
                jour_vol_iss_list=False,
                timeout=20,
            )[0]

            if 0 != len(returned_record.data):
                assert returned_record.data[Fields.TITLE] == test_rec[Fields.TITLE]
                assert returned_record.data[Fields.AUTHOR] == test_rec[Fields.AUTHOR]
            else:
                if not source_operation.force_mode:
                    raise colrev_exceptions.ServiceNotAvailableException(
                        self._availability_exception_message
                    )
        except (requests.exceptions.RequestException, IndexError) as exc:
            print(exc)
            if not source_operation.force_mode:
                raise colrev_exceptions.ServiceNotAvailableException(
                    self._availability_exception_message
                ) from exc

    def _query(self, **kwargs) -> typing.Iterator[dict]:  # type: ignore
        """Get records from Crossref based on a bibliographic query"""

        works = Works(etiquette=self.etiquette)
        # use facets:
        # https://api.crossref.org/swagger-ui/index.html#/Works/get_works

        crossref_query_return = works.query(**kwargs).sort("deposited").order("desc")
        yield from crossref_query_return

    @classmethod
    def query_doi(cls, *, doi: str, etiquette: Etiquette) -> colrev.record.PrepRecord:
        """Get records from Crossref based on a doi query"""

        try:
            works = Works(etiquette=etiquette)
            crossref_query_return = works.doi(doi)
            if crossref_query_return is None:
                raise colrev_exceptions.RecordNotFoundInPrepSourceException(
                    msg="Record not found in crossref (based on doi)"
                )

            retrieved_record_dict = connector_utils.json_to_record(
                item=crossref_query_return
            )
            retrieved_record = colrev.record.PrepRecord(data=retrieved_record_dict)
            return retrieved_record

        except (requests.exceptions.RequestException,) as exc:
            raise colrev_exceptions.RecordNotFoundInPrepSourceException(
                msg="Record not found in crossref (based on doi)"
            ) from exc

    def _query_journal(self, *, rerun: bool) -> typing.Iterator[dict]:
        """Get records of a selected journal from Crossref"""

        journals = Journals(etiquette=self.etiquette)

        scope_filters = {}
        if (
            "scope" in self.search_source.search_parameters
            and "years" in self.search_source.search_parameters["scope"]
        ):
            year_from, year_to = self.search_source.search_parameters["scope"][
                "years"
            ].split("-")
            scope_filters["from-pub-date"] = year_from
            scope_filters["until-pub-date"] = year_to

        for issn in self.search_source.search_parameters["scope"][Fields.ISSN]:
            assert re.match(self._ISSN_REGEX, issn)
            if rerun:
                # Note : the "deposited" field is not always provided.
                # only the general query will return all records.
                crossref_query_return = (
                    journals.works(issn).query().filter(**scope_filters)
                )
            else:
                crossref_query_return = (
                    journals.works(issn)
                    .query()
                    .filter(**scope_filters)
                    .sort("deposited")
                    .order("desc")
                )

            yield from crossref_query_return

    def _create_query_url(
        self, *, record: colrev.record.Record, jour_vol_iss_list: bool
    ) -> str:
        if jour_vol_iss_list:
            if not all(
                x in record.data for x in [Fields.JOURNAL, Fields.VOLUME, Fields.NUMBER]
            ):
                raise colrev_exceptions.NotEnoughDataToIdentifyException
            params = {"rows": "50"}
            container_title = re.sub(r"[\W]+", " ", record.data[Fields.JOURNAL])
            params["query.container-title"] = container_title.replace("_", " ")

            query_field = ""
            if Fields.VOLUME in record.data:
                query_field = record.data[Fields.VOLUME]
            if Fields.NUMBER in record.data:
                query_field = query_field + "+" + record.data[Fields.NUMBER]
            params["query"] = query_field

        else:
            if Fields.TITLE not in record.data:
                raise colrev_exceptions.NotEnoughDataToIdentifyException()

            params = {"rows": "15"}
            if not isinstance(record.data.get(Fields.YEAR, ""), str) or not isinstance(
                record.data.get(Fields.TITLE, ""), str
            ):
                print("year or title field not a string")
                print(record.data)
                raise AssertionError

            bibl = (
                record.data[Fields.TITLE].replace("-", "_")
                + " "
                + record.data.get(Fields.YEAR, "")
            )
            bibl = re.sub(r"[\W]+", "", bibl.replace(" ", "_"))
            params["query.bibliographic"] = bibl.replace("_", " ")

            container_title = record.get_container_title()
            if "." not in container_title:
                container_title = container_title.replace(" ", "_")
                container_title = re.sub(r"[\W]+", "", container_title)
                params["query.container-title"] = container_title.replace("_", " ")

            author_last_names = [
                x.split(",")[0]
                for x in record.data.get(Fields.AUTHOR, "").split(" and ")
            ]
            author_string = " ".join(author_last_names)
            author_string = re.sub(r"[\W]+", "", author_string.replace(" ", "_"))
            params["query.author"] = author_string.replace("_", " ")

        url = self._api_url + urllib.parse.urlencode(params)
        return url

    def _get_similarity(
        self, *, record: colrev.record.Record, retrieved_record_dict: dict
    ) -> float:
        title_similarity = fuzz.partial_ratio(
            retrieved_record_dict.get(Fields.TITLE, "NA").lower(),
            record.data.get(Fields.TITLE, "").lower(),
        )
        container_similarity = fuzz.partial_ratio(
            colrev.record.PrepRecord(data=retrieved_record_dict)
            .get_container_title()
            .lower(),
            record.get_container_title().lower(),
        )
        weights = [0.6, 0.4]
        similarities = [title_similarity, container_similarity]

        similarity = sum(similarities[g] * weights[g] for g in range(len(similarities)))
        # logger.debug(f'record: {pp.pformat(record)}')
        # logger.debug(f'similarities: {similarities}')
        # logger.debug(f'similarity: {similarity}')
        # pp.pprint(retrieved_record_dict)
        return similarity

    def _prep_crossref_record(
        self,
        *,
        record: colrev.record.Record,
        prep_main_record: bool = True,
        crossref_source: str = "",
    ) -> None:
        if Fields.LANGUAGE in record.data:
            try:
                self.language_service.unify_to_iso_639_3_language_codes(record=record)
            except colrev_exceptions.InvalidLanguageCodeException:
                del record.data[Fields.LANGUAGE]

        doi_connector.DOIConnector.get_link_from_doi(
            review_manager=self.review_manager,
            record=record,
        )

        if (
            self.review_manager.settings.is_curated_masterdata_repo()
        ) and Fields.CITED_BY in record.data:
            del record.data[Fields.CITED_BY]

        if not prep_main_record:
            # Skip steps for feed records
            return

        if FieldValues.RETRACTED in record.data.get(
            "warning", ""
        ) or FieldValues.RETRACTED in record.data.get(Fields.PRESCREEN_EXCLUSION, ""):
            record.prescreen_exclude(reason=FieldValues.RETRACTED)
            record.remove_field(key="warning")
        else:
            assert "" != crossref_source
            record.set_masterdata_complete(
                source=crossref_source,
                masterdata_repository=self.review_manager.settings.is_curated_repo(),
            )
            record.set_status(target_state=colrev.record.RecordState.md_prepared)

    def _get_crossref_query_items(
        self, *, record: colrev.record.Record, jour_vol_iss_list: bool, timeout: int
    ) -> list:
        # Note : only returning a multiple-item list for jour_vol_iss_list
        try:
            url = self._create_query_url(
                record=record, jour_vol_iss_list=jour_vol_iss_list
            )
            headers = {"user-agent": f"{__name__} (mailto:{self.email})"}
            session = self.review_manager.get_cached_session()

            # review_manager.logger.debug(url)
            ret = session.request("GET", url, headers=headers, timeout=timeout)
            ret.raise_for_status()
            if ret.status_code != 200:
                # review_manager.logger.debug(
                #     f"crossref_query failed with status {ret.status_code}"
                # )
                return []

            data = json.loads(ret.text)

        # pylint: disable=duplicate-code
        except OperationalError as exc:
            raise colrev_exceptions.ServiceNotAvailableException(
                "sqlite, required for requests CachedSession "
                "(possibly caused by concurrent operations)"
            ) from exc
        except (
            colrev_exceptions.NotEnoughDataToIdentifyException,
            json.decoder.JSONDecodeError,
            requests.exceptions.RequestException,
        ):
            return []

        return data["message"].get("items", [])

    def crossref_query(
        self,
        *,
        record_input: colrev.record.Record,
        jour_vol_iss_list: bool = False,
        timeout: int = 40,
    ) -> list:
        """Retrieve records from Crossref based on a query"""

        record = record_input.copy_prep_rec()
        record_list, most_similar, most_similar_record = [], 0.0, {}
        for item in self._get_crossref_query_items(
            record=record, jour_vol_iss_list=jour_vol_iss_list, timeout=timeout
        ):
            try:
                retrieved_record_dict = connector_utils.json_to_record(item=item)
                similarity = self._get_similarity(
                    record=record, retrieved_record_dict=retrieved_record_dict
                )
                retrieved_record = colrev.record.PrepRecord(data=retrieved_record_dict)

                # source = (
                #     f'https://api.crossref.org/works/{retrieved_record.data[Fields.DOI]}'
                # )
                # retrieved_record.add_provenance_all(source=source)

                # record.set_masterdata_complete(source=source)

                if jour_vol_iss_list:
                    record_list.append(retrieved_record)
                elif most_similar < similarity:
                    most_similar = similarity
                    most_similar_record = retrieved_record.get_data()
            except colrev_exceptions.RecordNotParsableException:
                pass

        if not jour_vol_iss_list:
            if most_similar_record:
                record_list = [colrev.record.PrepRecord(data=most_similar_record)]

        return record_list

    def _get_masterdata_record(
        self,
        prep_operation: colrev.ops.prep.Prep,
        record: colrev.record.Record,
        timeout: int,
        save_feed: bool,
    ) -> colrev.record.Record:
        try:
            if Fields.DOI in record.data:
                retrieved_record = self.query_doi(
                    doi=record.data[Fields.DOI], etiquette=self.etiquette
                )
            else:
                retrieved_records = self.crossref_query(
                    record_input=record,
                    jour_vol_iss_list=False,
                    timeout=timeout,
                )
                retrieved_record = retrieved_records.pop()

                retries = 0
                while (
                    not retrieved_record
                    and retries < prep_operation.max_retries_on_error
                ):
                    retries += 1

                    retrieved_records = self.crossref_query(
                        record_input=record,
                        jour_vol_iss_list=False,
                        timeout=timeout,
                    )
                    retrieved_record = retrieved_records.pop()

            if (
                0 == len(retrieved_record.data)
                or Fields.DOI not in retrieved_record.data
            ):
                raise colrev_exceptions.RecordNotFoundInPrepSourceException(
                    msg="Record not found in crossref"
                )

            similarity = colrev.record.PrepRecord.get_retrieval_similarity(
                record_original=record, retrieved_record_original=retrieved_record
            )
            # prep_operation.review_manager.logger.debug("Found matching record")
            # prep_operation.review_manager.logger.debug(
            #     f"crossref similarity: {similarity} "
            #     f"(>{prep_operation.retrieval_similarity})"
            # )
            self.review_manager.logger.debug(
                f"crossref similarity: {similarity} "
                f"(<{prep_operation.retrieval_similarity})"
            )
            if similarity < prep_operation.retrieval_similarity:
                return record

            try:
                self.crossref_lock.acquire(timeout=120)

                # Note : need to reload file because the object is not shared between processes
                crossref_feed = self.search_source.get_feed(
                    review_manager=self.review_manager,
                    source_identifier=self.source_identifier,
                    update_only=False,
                )

                crossref_feed.set_id(record_dict=retrieved_record.data)
                crossref_feed.add_record(record=retrieved_record)

                record.merge(
                    merging_record=retrieved_record,
                    default_source=retrieved_record.data[Fields.ORIGIN][0],
                )

                self._prep_crossref_record(
                    record=record,
                    crossref_source=retrieved_record.data[Fields.ORIGIN][0],
                )

                if save_feed:
                    crossref_feed.save_feed_file()

            except (
                colrev_exceptions.InvalidMerge,
                colrev_exceptions.NotFeedIdentifiableException,
            ):
                pass
            finally:
                try:
                    self.crossref_lock.release()
                except ValueError:
                    pass

            return record

        except (
            requests.exceptions.RequestException,
            OSError,
            IndexError,
            colrev_exceptions.RecordNotFoundInPrepSourceException,
            colrev_exceptions.RecordNotParsableException,
        ) as exc:
            if prep_operation.review_manager.verbose_mode:
                print(exc)

        return record

    def _check_doi_masterdata(
        self, record: colrev.record.Record
    ) -> colrev.record.Record:
        try:
            retrieved_record = self.query_doi(
                doi=record.data[Fields.DOI], etiquette=self.etiquette
            )
            similarity = colrev.record.PrepRecord.get_retrieval_similarity(
                record_original=record,
                retrieved_record_original=retrieved_record,
                same_record_type_required=False,
            )
            if similarity < 0.7:
                # self.review_manager.logger.error(
                #     f" mismatching metadata (record/doi-record): {record.data['doi']} "
                #     + f"(similarity: {similarity})"
                # )
                record.remove_field(key=Fields.DOI)
                # record.print_citation_format()
                # retrieved_record.print_citation_format()

        except (
            requests.exceptions.RequestException,
            OSError,
            IndexError,
            colrev_exceptions.RecordNotFoundInPrepSourceException,
            colrev_exceptions.RecordNotParsableException,
        ):
            pass

        return record

    def get_masterdata(
        self,
        prep_operation: colrev.ops.prep.Prep,
        record: colrev.record.Record,
        save_feed: bool = True,
        timeout: int = 30,
    ) -> colrev.record.Record:
        """Retrieve masterdata from Crossref based on similarity with the record provided"""

        # To test the metadata provided for a particular DOI use:
        # https://api.crossref.org/works/DOI

        # https://github.com/OpenAPC/openapc-de/blob/master/python/import_dois.py
        if (
            len(record.data.get(Fields.TITLE, "")) < 35
            and Fields.DOI not in record.data
        ):
            return record

        if Fields.DOI in record.data:
            record = self._check_doi_masterdata(record=record)

        record = self._get_masterdata_record(
            prep_operation=prep_operation,
            record=record,
            timeout=timeout,
            save_feed=save_feed,
        )

        return record

    def _validate_api_params(self) -> None:
        source = self.search_source

        if not all(x in ["query", "scope"] for x in source.search_parameters):
            raise colrev_exceptions.InvalidQueryException(
                "Crossref search_parameters supports query or scope/issn field"
            )

        if "scope" in source.search_parameters:
            if Fields.ISSN in source.search_parameters["scope"]:
                assert isinstance(source.search_parameters["scope"][Fields.ISSN], list)
                for issn_field in source.search_parameters["scope"][Fields.ISSN]:
                    if not re.match(self._ISSN_REGEX, issn_field):
                        raise colrev_exceptions.InvalidQueryException(
                            f"Crossref journal issn ({issn_field}) not matching required format"
                        )
            elif "years" in source.search_parameters["scope"]:
                years_field = source.search_parameters["scope"]["years"]
                if not re.match(self._YEAR_SCOPE_REGEX, years_field):
                    raise colrev_exceptions.InvalidQueryException(
                        f"Scope (years) ({years_field}) not matching required format"
                    )
            else:
                raise colrev_exceptions.InvalidQueryException(
                    "Query missing valid parameters"
                )

        if "query" in source.search_parameters:
            # Note: not yet implemented/supported
            if " AND " in source.search_parameters["query"]:
                raise colrev_exceptions.InvalidQueryException(
                    "AND not supported in CROSSREF query"
                )

    def _validate_source(self) -> None:
        """Validate the SearchSource (parameters etc.)"""
        source = self.search_source
        self.review_manager.logger.debug(f"Validate SearchSource {source.filename}")

        if source.search_type not in self.search_types:
            raise colrev_exceptions.InvalidQueryException(
                f"Crossref search_type should be in {self.search_types}"
            )

        if source.search_type == colrev.settings.SearchType.API:
            self._validate_api_params()

        self.review_manager.logger.debug(f"SearchSource {source.filename} validated")

    def _get_crossref_query_return(self, *, rerun: bool) -> typing.Iterator[dict]:
        params = self.search_source.search_parameters

        if "query" in params and "mode" not in params:
            crossref_query = {"bibliographic": params["query"].replace(" ", "+")}
            # potential extension : add the container_title:
            # crossref_query_return = works.query(
            #     container_title=
            #       "Journal of the Association for Information Systems"
            # )
            yield from self._query(**crossref_query)
        elif "scope" in params and Fields.ISSN in params["scope"]:
            if Fields.ISSN in params["scope"]:
                yield from self._query_journal(rerun=rerun)
            # raise NotImplemented

    def _restore_url(
        self,
        *,
        record: colrev.record.Record,
        feed: colrev.ops.search_feed.GeneralOriginFeed,
    ) -> None:
        """Restore the url from the feed if it exists
        (url-resolution is not always available)"""
        if record.data[Fields.ID] not in feed.feed_records:
            return
        prev_url = feed.feed_records[record.data[Fields.ID]].get(Fields.URL, None)
        if prev_url is None:
            return
        record.data[Fields.URL] = prev_url

    def _run_md_search(
        self,
        *,
        crossref_feed: colrev.ops.search_feed.GeneralOriginFeed,
        rerun: bool,
    ) -> None:
        records = self.review_manager.dataset.load_records_dict()

        for feed_record_dict in crossref_feed.feed_records.values():
            feed_record = colrev.record.Record(data=feed_record_dict)

            try:
                retrieved_record = self.query_doi(
                    doi=feed_record_dict[Fields.DOI], etiquette=self.etiquette
                )

                if retrieved_record.data[Fields.DOI] != feed_record.data[Fields.DOI]:
                    continue

                crossref_feed.set_id(record_dict=retrieved_record.data)
            except (
                colrev_exceptions.RecordNotFoundInPrepSourceException,
                colrev_exceptions.NotFeedIdentifiableException,
            ):
                continue

            self._prep_crossref_record(record=retrieved_record, prep_main_record=False)

            prev_record_dict_version = {}
            if retrieved_record.data[Fields.ID] in crossref_feed.feed_records:
                prev_record_dict_version = crossref_feed.feed_records[
                    retrieved_record.data[Fields.ID]
                ]

            self._restore_url(record=retrieved_record, feed=crossref_feed)
            crossref_feed.add_record(record=retrieved_record)

            crossref_feed.update_existing_record(
                records=records,
                record_dict=retrieved_record.data,
                prev_record_dict_version=prev_record_dict_version,
                source=self.search_source,
                update_time_variant_fields=rerun,
            )

        crossref_feed.print_post_run_search_infos(records=records)
        crossref_feed.save_feed_file()
        self.review_manager.dataset.save_records_dict(records=records)

    def _scope_excluded(self, *, retrieved_record_dict: dict) -> bool:
        if (
            "scope" not in self.search_source.search_parameters
            or "years" not in self.search_source.search_parameters["scope"]
        ):
            return False
        year_from, year_to = self.search_source.search_parameters["scope"][
            "years"
        ].split("-")
        if not retrieved_record_dict.get(Fields.YEAR, -1000).isdigit():
            return True
        if (
            int(year_from)
            < int(retrieved_record_dict.get(Fields.YEAR, -1000))
            < int(year_to)
        ):
            return False
        return True

    def _run_keyword_exploration_search(
        self,
        crossref_feed: colrev.ops.search_feed.GeneralOriginFeed,
    ) -> None:
        works = Works(etiquette=self.etiquette)

        def retrieve_exploratory_papers(keyword: str) -> typing.Iterator[dict]:
            crossref_query_return = works.query(bibliographic=keyword.replace(" ", "+"))
            yield from crossref_query_return

        records = self.review_manager.dataset.load_records_dict()
        available_dois = [x[Fields.DOI] for x in records.values() if Fields.DOI in x]

        covered_keywords = [
            x["explored_keyword"] for x in crossref_feed.feed_records.values()
        ]

        for keyword in self.search_source.search_parameters["query"].split(" OR "):
            self.review_manager.logger.info(f"Explore '{keyword}'")
            # Skip keywords that were already explored
            if keyword in covered_keywords:
                continue
            nr_added = 0
            for item in retrieve_exploratory_papers(keyword=keyword):
                try:
                    retrieved_record_dict = connector_utils.json_to_record(item=item)

                    # Skip papers that do not have the keyword in the title
                    if keyword not in retrieved_record_dict.get(
                        Fields.TITLE, ""
                    ).lower().replace("-", " "):
                        continue

                    # Skip papers that were already retrieved
                    if retrieved_record_dict[Fields.DOI] in available_dois:
                        continue
                    retrieved_record_dict["explored_keyword"] = keyword
                    crossref_feed.set_id(record_dict=retrieved_record_dict)
                    retrieved_record = colrev.record.Record(data=retrieved_record_dict)
                    self._prep_crossref_record(
                        record=retrieved_record, prep_main_record=False
                    )

                    self._restore_url(record=retrieved_record, feed=crossref_feed)

                    added = crossref_feed.add_record(record=retrieved_record)

                    if added:
                        nr_added += 1
                        self.review_manager.logger.info(
                            " retrieve " + retrieved_record.data[Fields.DOI]
                        )
                    if nr_added >= 10:
                        break

                except (
                    colrev_exceptions.RecordNotParsableException,
                    colrev_exceptions.NotFeedIdentifiableException,
                    KeyError,  # error in crossref package:
                    # if len(result['message']['items']) == 0:
                    # KeyError: 'items'
                ):
                    pass
                if nr_added < 10:
                    self.review_manager.logger.info(
                        f"Only {nr_added} papers found to resample keyword '{keyword}'"
                    )

        crossref_feed.print_post_run_search_infos(records=records)

        crossref_feed.save_feed_file()
        self.review_manager.dataset.save_records_dict(records=records)

        self.review_manager.dataset.add_changes(path=self.search_source.filename)
        self.review_manager.dataset.create_commit(msg="Run search")

    def _potentially_overlapping_issn_search(self) -> bool:
        params = self.search_source.search_parameters
        if "scope" not in params:
            return False
        if Fields.ISSN not in params["scope"]:
            return False
        return len(params["scope"][Fields.ISSN]) > 1

    def _run_api_search(
        self,
        *,
        crossref_feed: colrev.ops.search_feed.GeneralOriginFeed,
        rerun: bool,
    ) -> None:
        if rerun:
            self.review_manager.logger.info(
                "Performing a search of the full history (may take time)"
            )

        if self.search_source.search_parameters.get("mode", "") == "resample_keywords":
            self._run_keyword_exploration_search(crossref_feed=crossref_feed)
            return

        # could print statistics (retrieve 4/200) based on the crossref header (nr records)
        records = self.review_manager.dataset.load_records_dict()
        try:
            for item in self._get_crossref_query_return(rerun=rerun):
                try:
                    retrieved_record_dict = connector_utils.json_to_record(item=item)
                    if self._scope_excluded(
                        retrieved_record_dict=retrieved_record_dict
                    ):
                        continue

                    crossref_feed.set_id(record_dict=retrieved_record_dict)
                    prev_record_dict_version = {}
                    if retrieved_record_dict[Fields.ID] in crossref_feed.feed_records:
                        prev_record_dict_version = deepcopy(
                            crossref_feed.feed_records[retrieved_record_dict[Fields.ID]]
                        )

                    retrieved_record = colrev.record.Record(data=retrieved_record_dict)
                    self._prep_crossref_record(
                        record=retrieved_record, prep_main_record=False
                    )

                    self._restore_url(record=retrieved_record, feed=crossref_feed)

                    added = crossref_feed.add_record(record=retrieved_record)

                    if added:
                        self.review_manager.logger.info(
                            " retrieve " + retrieved_record.data[Fields.DOI]
                        )
                    else:
                        crossref_feed.update_existing_record(
                            records=records,
                            record_dict=retrieved_record.data,
                            prev_record_dict_version=prev_record_dict_version,
                            source=self.search_source,
                            update_time_variant_fields=rerun,
                        )

                    # Note : only retrieve/update the latest deposits (unless in rerun mode)
                    if (
                        not added
                        and not rerun
                        and not self._potentially_overlapping_issn_search()
                    ):
                        # problem: some publishers don't necessarily
                        # deposit papers chronologically
                        self.review_manager.logger.debug("Break condition")
                        break
                except (
                    colrev_exceptions.RecordNotParsableException,
                    colrev_exceptions.NotFeedIdentifiableException,
                ):
                    pass
        except RuntimeError as exc:
            print(exc)

        crossref_feed.print_post_run_search_infos(records=records)

        crossref_feed.save_feed_file()
        self.review_manager.dataset.save_records_dict(records=records)

    def run_search(self, rerun: bool) -> None:
        """Run a search of Crossref"""

        self._validate_source()

        crossref_feed = self.search_source.get_feed(
            review_manager=self.review_manager,
            source_identifier=self.source_identifier,
            update_only=(not rerun),
        )

        try:
            if self.search_source.search_type in [
                colrev.settings.SearchType.API,
                colrev.settings.SearchType.TOC,
            ]:
                self._run_api_search(
                    crossref_feed=crossref_feed,
                    rerun=rerun,
                )
            elif self.search_source.search_type == colrev.settings.SearchType.MD:
                self._run_md_search(
                    crossref_feed=crossref_feed,
                    rerun=rerun,
                )
            else:
                raise NotImplementedError

        except requests.exceptions.RequestException as exc:
            raise colrev_exceptions.ServiceNotAvailableException(
                self._availability_exception_message
            ) from exc

    @classmethod
    def heuristic(cls, filename: Path, data: str) -> dict:
        """Source heuristic for Crossref"""

        result = {"confidence": 0.0}

        return result

    @classmethod
    def add_endpoint(
        cls,
        operation: colrev.ops.search.Search,
        params: dict,
    ) -> colrev.settings.SearchSource:
        """Add SearchSource as an endpoint"""

        if list(params) == [Fields.ISSN]:
            search_type = colrev.settings.SearchType.TOC
        else:
            search_type = operation.select_search_type(
                search_types=cls.search_types, params=params
            )

        if search_type == colrev.settings.SearchType.API:
            if len(params) == 0:
                add_source = operation.add_api_source(endpoint=cls.endpoint)
                return add_source

            if Fields.URL in params:
                query = (
                    params[Fields.URL]
                    .replace("https://search.crossref.org/?q=", "")
                    .replace("&from_ui=yes", "")
                    .lstrip("+")
                )

                filename = operation.get_unique_filename(file_path_string="crossref")
                add_source = colrev.settings.SearchSource(
                    endpoint="colrev.crossref",
                    filename=filename,
                    search_type=colrev.settings.SearchType.API,
                    search_parameters={"query": query},
                    comment="",
                )
                return add_source

            raise NotImplementedError

        if search_type == colrev.settings.SearchType.TOC:
            if len(params) == 0:
                source = cls._add_toc_interactively(operation=operation)
                return source

            filename = operation.get_unique_filename(file_path_string="crossref")
            add_source = colrev.settings.SearchSource(
                endpoint="colrev.crossref",
                filename=filename,
                search_type=colrev.settings.SearchType.TOC,
                search_parameters={"scope": params},
                comment="",
            )
            return add_source

        raise NotImplementedError

    @classmethod
    def _add_toc_interactively(
        cls, *, operation: colrev.ops.search.Search
    ) -> colrev.settings.SearchSource:
        print("Get ISSN from https://portal.issn.org/issn/search")

        j_name = input("Enter journal name to lookup the ISSN:")
        journals = Journals()
        ret = journals.query(j_name)

        questions = [
            inquirer.List(
                Fields.JOURNAL,
                message="Select journal:",
                choices=[{x[Fields.TITLE]: x["ISSN"]} for x in ret],
            ),
        ]
        answers = inquirer.prompt(questions)
        issn = list(answers[Fields.JOURNAL].values())[0][0]

        filename = operation.get_unique_filename(
            file_path_string=f"crossref_issn_{issn}"
        )
        add_source = colrev.settings.SearchSource(
            endpoint="colrev.crossref",
            filename=filename,
            search_type=colrev.settings.SearchType.TOC,
            search_parameters={"scope": {Fields.ISSN: [issn]}},
            comment="",
        )
        return add_source

    def load(self, load_operation: colrev.ops.load.Load) -> dict:
        """Load the records from the SearchSource file"""

        if self.search_source.filename.suffix == ".bib":
            bib_loader = colrev.ops.load_utils_bib.BIBLoader(
                load_operation=load_operation, source=self.search_source
            )
            records = bib_loader.load_bib_file()

            return records

        raise NotImplementedError

    def prepare(
        self, record: colrev.record.PrepRecord, source: colrev.settings.SearchSource
    ) -> colrev.record.PrepRecord:
        """Source-specific preparation for Crossref"""
        source_item = [
            x
            for x in record.data[Fields.ORIGIN]
            if str(source.filename).replace("data/search/", "") in x
        ]
        if source_item:
            record.set_masterdata_complete(
                source=source_item[0],
                masterdata_repository=self.review_manager.settings.is_curated_repo(),
            )

        record.fix_name_particles()

        return record<|MERGE_RESOLUTION|>--- conflicted
+++ resolved
@@ -33,13 +33,6 @@
 from colrev.constants import Fields
 from colrev.constants import FieldValues
 
-<<<<<<< HEAD
-if TYPE_CHECKING:  # pragma: no cover
-    import colrev.ops.search
-    import colrev.ops.prep
-
-=======
->>>>>>> adb75506
 # pylint: disable=unused-argument
 # pylint: disable=duplicate-code
 # pylint: disable=too-many-lines
