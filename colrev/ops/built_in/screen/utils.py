--- conflicted
+++ resolved
@@ -7,12 +7,6 @@
 import colrev.settings
 from colrev.constants import Fields
 
-<<<<<<< HEAD
-if TYPE_CHECKING:  # pragma: no cover
-    import colrev.ops.screen
-
-=======
->>>>>>> adb75506
 
 __FULL_SCREEN_EXPLANATION = (
     "Explanation: Screening criteria can be used "
