--- conflicted
+++ resolved
@@ -122,15 +122,9 @@
 
                 # Assuming that all other search types are added by query
                 # search_type_input = "NA"
-<<<<<<< HEAD
                 # while search_type_input not in SearchType.get_options():
                 #     print(f"Search type options: {SearchType.get_options()}")
                 #     cmd = "Enter search type".ljust(40, " ") + ": "
-=======
-                # while search_type_input not in SearchType._member_names_:
-                #     print(f"Search type options: {SearchType._member_names_}")
-                #     cmd = "Enter search type".ljust(70, " ") + ": "
->>>>>>> fb5cd473
                 #     search_type_input = input(cmd)
 
                 heuristic_result_list = self.__apply_source_heuristics(filepath=sfp)
