#! /usr/bin/env python
"""CoLRev prep operation: Prepare record metadata."""
from __future__ import annotations

import inspect
import logging
import multiprocessing as mp
import time
import typing
from copy import deepcopy
from datetime import datetime
from datetime import timedelta
from multiprocessing import Value
from multiprocessing.pool import ThreadPool as Pool
from pathlib import Path
from typing import Optional

import timeout_decorator
from requests.exceptions import ConnectionError as requests_ConnectionError
from requests.exceptions import ReadTimeout

import colrev.env.utils
import colrev.exceptions as colrev_exceptions
import colrev.operation
import colrev.record
import colrev.settings
import colrev.ui_cli.cli_colors as colors

# pylint: disable=too-many-lines

# logging.getLogger("urllib3").setLevel(logging.ERROR)
logging.getLogger("requests_cache").setLevel(logging.ERROR)

PREP_COUNTER = Value("i", 0)


class Prep(colrev.operation.Operation):
    """Prepare records (metadata)"""

    # pylint: disable=too-many-instance-attributes

    timeout = 30
    max_retries_on_error = 3

    retrieval_similarity: float

    first_round: bool
    last_round: bool

    debug_mode: bool

    pad: int

    polish: bool

    prep_package_endpoints: dict[str, typing.Any]

    requests_headers = {
        "User-Agent": "Mozilla/5.0 (Macintosh; Intel Mac OS X 10_10_1) "
        "AppleWebKit/537.36 (KHTML, like Gecko) Chrome/39.0.2171.95 Safari/537.36"
    }

    # pylint: disable=duplicate-code
    fields_to_keep = [
        "ID",
        "ENTRYTYPE",
        "colrev_status",
        "colrev_origin",
        "colrev_masterdata_provenance",
        "colrev_data_provenance",
        "colrev_pid",
        "author",
        "year",
        "title",
        "journal",
        "booktitle",
        "chapter",
        "series",
        "volume",
        "number",
        "pages",
        "doi",
        "abstract",
        "school",
        "editor",
        "book-group-author",
        "book-author",
        "keywords",
        "file",
        "fulltext",
        "publisher",
        "dblp_key",
        "sem_scholar_id",
        "url",
        "isbn",
        "address",
        "edition",
        "warning",
        "crossref",
        "date",
        "wos_accession_number",
        "link",
        "url",
        "crossmark",
        "warning",
        "note",
        "issn",
        "language",
        "howpublished",
        "cited_by",
        "cited_by_file",
    ]

    __cpu = 1
    __prep_commit_id = "HEAD"

    def __init__(
        self,
        *,
        review_manager: colrev.review_manager.ReviewManager,
        notify_state_transition_operation: bool = True,
        retrieval_similarity: float = 1.0,
    ) -> None:
        super().__init__(
            review_manager=review_manager,
            operations_type=colrev.operation.OperationsType.prep,
            notify_state_transition_operation=notify_state_transition_operation,
        )
        self.notify_state_transition_operation = notify_state_transition_operation

        self.fields_to_keep += self.review_manager.settings.prep.fields_to_keep

        self.retrieval_similarity = retrieval_similarity

        self.polish = False
        self.debug_mode = False
        self.pad = 0
        self.__stats: typing.Dict[str, typing.List[timedelta]] = {}

    def __add_stats(
        self, *, prep_round_package_endpoint: dict, start_time: datetime
    ) -> None:
        if prep_round_package_endpoint["endpoint"] not in self.__stats:
            self.__stats[prep_round_package_endpoint["endpoint"]] = [
                datetime.now() - start_time
            ]
        else:
            self.__stats[prep_round_package_endpoint["endpoint"]].append(
                datetime.now() - start_time
            )

    def __print_stats(self) -> None:
        if self.review_manager.verbose_mode:
            print("Runtime statistics (averages)")
            averaged_list = [
                {
                    "script": script,
                    "average": sum(deltalist, timedelta(0)) / len(deltalist),
                }
                for script, deltalist in self.__stats.items()
            ]
            for item in sorted(
                averaged_list,
                key=lambda k: k["average"],  # type: ignore
                reverse=True,
            ):
                average_time_str = (
                    f"{item['average'].seconds}."  # type: ignore
                    f"{item['average'].microseconds}"  # type: ignore
                )
                average_time = float(average_time_str)
                average_time = round(average_time, 2)
                average_time_str = f"{average_time:.2f}"
                print(
                    f"{item['script']} ".ljust(50, " ")
                    + ":"
                    + f"{average_time_str} s".rjust(10, " ")
                )
            print()

    def __print_diffs_for_debug(
        self,
        *,
        prior: colrev.record.PrepRecord,
        preparation_record: colrev.record.PrepRecord,
        prep_package_endpoint: colrev.env.package_manager.PrepPackageEndpointInterface,
    ) -> None:
        if not self.debug_mode:
            return

        diffs = prior.get_diff(other_record=preparation_record)
        if diffs:
            change_report = (
                f"{prep_package_endpoint}"
                f' on {preparation_record.data["ID"]}'
                " changed:\n"
                f"{colors.ORANGE}{self.review_manager.p_printer.pformat(diffs)}{colors.END}\n"
            )

            self.review_manager.logger.info(change_report)
            self.review_manager.logger.info(
                "To correct errors in the endpoint,"
                " open an issue at "
                "https://github.com/CoLRev-Environment/colrev/issues"
            )
            self.review_manager.logger.info(
                "To correct potential errors at source,"
                f" {prep_package_endpoint.source_correction_hint}"
            )
            input("Press Enter to continue")
            print("\n")
        else:
            self.review_manager.logger.debug(
                f"{prep_package_endpoint}"
                f' on {preparation_record.data["ID"]}'
                " changed: -"
            )
            print("\n")
            time.sleep(0.1)

    def __package_prep(
        self,
        prep_round_package_endpoint: dict,
        record: colrev.record.PrepRecord,
        preparation_record: colrev.record.PrepRecord,
    ) -> None:
        try:
            if (
                prep_round_package_endpoint["endpoint"].lower()
                not in self.prep_package_endpoints
            ):
                return
            endpoint = self.prep_package_endpoints[
                prep_round_package_endpoint["endpoint"].lower()
            ]

            if self.debug_mode:
                self.review_manager.logger.info(
                    f"{endpoint.settings.endpoint}(...) called"
                )

            prior = preparation_record.copy_prep_rec()

            start_time = datetime.now()
            preparation_record = endpoint.prepare(self, preparation_record)
            self.__add_stats(
                start_time=start_time,
                prep_round_package_endpoint=prep_round_package_endpoint,
            )

            self.__print_diffs_for_debug(
                prior=prior,
                preparation_record=preparation_record,
                prep_package_endpoint=endpoint,
            )

            if endpoint.always_apply_changes:
                record.update_by_record(update_record=preparation_record)

            if preparation_record.preparation_save_condition():
                record.update_by_record(update_record=preparation_record)
                if not self.polish:
                    record.update_masterdata_provenance()

            if preparation_record.preparation_break_condition() and not self.polish:
                record.update_by_record(update_record=preparation_record)
                raise colrev_exceptions.PreparationBreak
        except (timeout_decorator.timeout_decorator.TimeoutError, ReadTimeout):
            self.__add_stats(
                start_time=start_time,
                prep_round_package_endpoint=prep_round_package_endpoint,
            )
            if self.review_manager.verbose_mode:
                self.review_manager.logger.error(
                    f" {colors.RED}{record.data['ID']}".ljust(45)
                    + f"{endpoint.settings.endpoint}(...) timed out{colors.END}{colors.END}"
                )

        except colrev_exceptions.ServiceNotAvailableException as exc:
            if self.review_manager.force_mode:
                self.__add_stats(
                    start_time=start_time,
                    prep_round_package_endpoint=prep_round_package_endpoint,
                )
                self.review_manager.logger.error(exc)
            else:
                raise exc

    def __print_post_package_prep_info(
        self,
        record: colrev.record.PrepRecord,
        item: dict,
        prior_state: colrev.record.RecordState,
    ) -> None:
        # pylint: disable=redefined-outer-name,invalid-name
        with PREP_COUNTER.get_lock():
            PREP_COUNTER.value += 1  # type: ignore
        progress = ""
        if item["nr_items"] > 100:
            progress = f"({PREP_COUNTER.value}/{item['nr_items']}) ".rjust(  # type: ignore
                12, " "
            )

        if record.preparation_break_condition():
            if (
                colrev.record.RecordState.rev_prescreen_excluded
                == record.data["colrev_status"]
            ):
                if self.review_manager.verbose_mode:
                    self.review_manager.logger.info(
                        f" {colors.RED}{record.data['ID']}".ljust(46)
                        + f"Detected: {record.data.get('prescreen_exclusion', 'NA')}"
                        + f"{colors.END}"
                    )
                target_state = colrev.record.RecordState.rev_prescreen_excluded
                if self.polish:
                    target_state = prior_state
                self.review_manager.logger.info(
                    f" {colors.RED}{record.data['ID']}".ljust(46)
                    + f"{progress}{prior_state} →  {target_state}"
                    + f"{colors.END}"
                )
            else:
                target_state = colrev.record.RecordState.md_needs_manual_preparation
                if self.polish:
                    target_state = prior_state
                self.review_manager.logger.info(
                    f" {colors.ORANGE}{record.data['ID']}".ljust(46)
                    + f"{progress}{prior_state} →  {target_state}{colors.END}"
                )

        elif record.preparation_save_condition():
            curation_addition = "   "
            if record.masterdata_is_curated():
                curation_addition = " ✔ "
            target_state = colrev.record.RecordState.md_prepared
            if self.polish:
                target_state = prior_state
            self.review_manager.logger.info(
                f" {colors.GREEN}{record.data['ID']}".ljust(46)
                + f"{progress}{prior_state} →  {target_state}{colors.END}{curation_addition}"
            )
        else:
            target_state = colrev.record.RecordState.md_needs_manual_preparation
            if self.polish:
                target_state = prior_state
            self.review_manager.logger.info(
                f" {colors.ORANGE}{record.data['ID']}".ljust(46)
                + f"{progress}{prior_state} →  {target_state}{colors.END}"
            )

    def __post_package_prep(
        self,
        record: colrev.record.PrepRecord,
        preparation_record: colrev.record.PrepRecord,
        item: dict,
        prior_state: colrev.record.RecordState,
    ) -> None:
        if not self.review_manager.verbose_mode:
            self.__print_post_package_prep_info(
                record=record, item=item, prior_state=prior_state
            )

        if self.last_round and not self.polish:
            if record.status_to_prepare():
                for key in list(record.data.keys()):
                    if key not in self.fields_to_keep:
                        record.remove_field(key=key)
                    elif record.data[key] in ["", "NA"]:
                        record.remove_field(key=key)
                record.update_by_record(update_record=preparation_record)
                # Note: update_masterdata_provenance sets to md_needs_manual_preparation
                record.update_masterdata_provenance()

        if self.polish:
            record.set_status(target_state=prior_state)

    # Note : no named arguments for multiprocessing
    def prepare(self, item: dict) -> dict:
        """Prepare a record (based on package_endpoints in the settings)"""

        record: colrev.record.PrepRecord = item["record"]

        if not record.status_to_prepare() and not self.polish:
            return record.get_data()

        if self.review_manager.verbose_mode:
            self.review_manager.logger.info(" prep " + record.data["ID"])

        # preparation_record changes with each endpoint and
        # eventually replaces record (if md_prepared or endpoint.always_apply_changes)
        preparation_record = record.copy_prep_rec()
        prior_state = record.data["colrev_status"]

        for prep_round_package_endpoint in deepcopy(
            item["prep_round_package_endpoints"]
        ):
            try:
                self.__package_prep(
                    prep_round_package_endpoint,
                    record,
                    preparation_record,
                )
            except colrev_exceptions.PreparationBreak:
                break

        self.__post_package_prep(
            record=record,
            preparation_record=preparation_record,
            item=item,
            prior_state=prior_state,
        )

        return record.get_data()

    def __select_record_list_for_reset(self, *, record_list: list[dict]) -> list[dict]:
        record_list = [
            rec
            for rec in record_list
            if str(rec["colrev_status"])
            in [
                str(colrev.record.RecordState.md_prepared),
                str(colrev.record.RecordState.md_needs_manual_preparation),
            ]
        ]

        for rec in [
            rec
            for rec in record_list
            if str(rec["colrev_status"])
            not in [
                str(colrev.record.RecordState.md_prepared),
                str(colrev.record.RecordState.md_needs_manual_preparation),
            ]
        ]:
            msg = (
                f"{rec['ID']}: status must be md_prepared/md_needs_manual_preparation "
                + f'(is {rec["colrev_status"]})'
            )
            self.review_manager.logger.error(msg)
            self.review_manager.report_logger.error(msg)
        return record_list

    def __get_revlist_for_reset(self) -> typing.Iterator[tuple]:
        git_repo = self.review_manager.dataset.get_repo()
        revlist = (
            (
                commit.hexsha,
                commit.message,
                (
                    commit.tree / str(self.review_manager.dataset.RECORDS_FILE_RELATIVE)
                ).data_stream.read(),
            )
            for commit in git_repo.iter_commits(
                paths=str(self.review_manager.dataset.RECORDS_FILE_RELATIVE)
            )
        )
        return revlist

    def __reset(self, *, record_list: list[dict]) -> None:
        record_list = self.__select_record_list_for_reset(record_list=record_list)
        revlist = self.__get_revlist_for_reset()

        record_reset_list = [[record, deepcopy(record)] for record in record_list]

        for commit_id, cmsg, filecontents in list(revlist):
            cmsg_l1 = str(cmsg).split("\n", maxsplit=1)[0]
            if "colrev load" not in cmsg:
                print(f"Skip {str(commit_id)} (non-load commit) - {str(cmsg_l1)}")
                continue
            print(f"Check {str(commit_id)} - {str(cmsg_l1)}")

            prior_records_dict = self.review_manager.dataset.load_records_dict(
                load_str=filecontents.decode("utf-8")
            )
            for prior_record in prior_records_dict.values():
                if str(prior_record["colrev_status"]) != str(
                    colrev.record.RecordState.md_imported
                ):
                    continue
                for record_to_unmerge, record in record_reset_list:
                    if any(
                        o in prior_record["colrev_origin"]
                        for o in record["colrev_origin"]
                    ):
                        self.review_manager.report_logger.info(
                            f'reset({record["ID"]}) to'
                            f"\n{self.review_manager.p_printer.pformat(prior_record)}\n\n"
                        )
                        # Note : we don't want to restore the old ID...
                        current_id = record_to_unmerge["ID"]
                        record_to_unmerge.clear()
                        for key, value in prior_record.items():
                            record_to_unmerge[key] = value
                        record_to_unmerge["ID"] = current_id
                        break
                # Stop if all original records have been found
                if (
                    len(
                        [
                            x["colrev_status"] != "md_imported"
                            for x, y in record_reset_list
                        ]
                    )
                    == 0
                ):
                    break

        for record_to_unmerge, record in record_reset_list:
            record_to_unmerge.update(
                colrev_status=colrev.record.RecordState.md_needs_manual_preparation
            )

    def reset_records(self, *, reset_ids: list) -> None:
        """Reset records based on IDs"""
        # Note: entrypoint for CLI

        records = self.review_manager.dataset.load_records_dict()
        records_to_reset = []
        for reset_id in reset_ids:
            if reset_id in records:
                records_to_reset.append(records[reset_id])
            else:
                print(f"Error: record not found (ID={reset_id})")

        self.__reset(record_list=records_to_reset)

        self.review_manager.dataset.save_records_dict(records=records)
        self.review_manager.dataset.add_record_changes()
        self.review_manager.create_commit(
            msg="Reset metadata for manual preparation",
        )

    def set_ids(self) -> None:
        """Set IDs (regenerate). In force-mode, all IDs are regenerated and PDFs are renamed"""
        self.review_manager.logger.info("Set IDs")
        records = self.review_manager.dataset.load_records_dict()
        self.review_manager.dataset.set_ids(records=records, selected_ids=list(records))
        for record_dict in records.values():
            if "file" not in record_dict:
                continue

            if str(Path(record_dict["file"]).name) == f'{record_dict["ID"]}.pdf':
                continue

            old_filename = record_dict["file"]
            new_filename = Path(record_dict["file"]).parent / Path(
                f'{record_dict["ID"]}.pdf'
            )
            try:
                Path(record_dict["file"]).rename(new_filename)
            except FileNotFoundError:
                print(f"rename error: {record_dict['file']}")
                continue
            record_dict["file"] = str(new_filename)
            if "colrev_data_provenance" in record_dict:
                for value in record_dict["colrev_data_provenance"].values():
                    if value["source"] == old_filename:
                        value["source"] = value["source"].replace(
                            old_filename, str(new_filename)
                        )
            if "colrev_masterdata_provenance" in record_dict:
                for value in record_dict["colrev_masterdata_provenance"].values():
                    if value["source"] == old_filename:
                        value["source"] = value["source"].replace(
                            old_filename, str(new_filename)
                        )

            # simple heuristic:
            pdfs_origin_file = Path("data/search/pdfs.bib")
            if pdfs_origin_file.is_file():
                colrev.env.utils.inplace_change(
                    filename=pdfs_origin_file,
                    old_string=old_filename,
                    new_string=str(new_filename),
                )
                self.review_manager.dataset.add_changes(path=pdfs_origin_file)

        self.review_manager.dataset.save_records_dict(records=records)
        self.review_manager.dataset.add_record_changes()

        self.review_manager.create_commit(
            msg="Set IDs",
        )

    def reset_ids(self) -> None:
        """Reset the IDs of records"""
        # Note: entrypoint for CLI

        records = self.review_manager.dataset.load_records_dict()

        prior_records_dict = next(
            self.review_manager.dataset.load_records_from_history()
        )
        for record in records.values():
            prior_record_l = [
                x
                for x in prior_records_dict.values()
                if x["colrev_origin"] == record["colrev_origin"]
            ]
            if len(prior_record_l) != 1:
                continue
            prior_record = prior_record_l[0]
            record["ID"] = prior_record["ID"]

        self.review_manager.dataset.save_records_dict(records=records)

    def setup_custom_script(self) -> None:
        """Setup a custom prep script"""

        filedata = colrev.env.utils.get_package_file_content(
            file_path=Path("template/custom_scripts/custom_prep_script.py")
        )
        if filedata:
            with open("custom_prep_script.py", "w", encoding="utf-8") as file:
                file.write(filedata.decode("utf-8"))

        self.review_manager.dataset.add_changes(path=Path("custom_prep_script.py"))

        prep_round = self.review_manager.settings.prep.prep_rounds[-1]
        prep_round.prep_package_endpoints.append({"endpoint": "custom_prep_script"})
        self.review_manager.save_settings()

    def __load_prep_data(self, *, polish: bool = False) -> dict:
        records_headers = self.review_manager.dataset.load_records_dict(
            header_only=True
        )
        record_header_list = list(records_headers.values())

        pad = (
            35
            if (0 == len(record_header_list))
            else min((max(len(x["ID"]) for x in record_header_list) + 2), 35)
        )

        r_states_to_prepare = [
            colrev.record.RecordState.md_imported,
            colrev.record.RecordState.md_needs_manual_preparation,
        ]
        if polish:
            r_states_to_prepare = list(colrev.record.RecordState)

        items = list(
            self.review_manager.dataset.read_next_record(
                conditions=[{"colrev_status": s} for s in r_states_to_prepare]
            )
        )

        prep_data = {
            "nr_tasks": len(items),
            "PAD": pad,
            "items": list(items),
        }

        return prep_data

    def __get_preparation_data(
        self,
        *,
        prep_round: colrev.settings.PrepRound,
        debug_file: Optional[Path] = None,
        debug_ids: str,
        polish: bool = False,
    ) -> list:
        if self.debug_mode:
            prepare_data = self.__load_prep_data_for_debug(
                debug_ids=debug_ids, debug_file=debug_file
            )
            if prepare_data["nr_tasks"] == 0:
                print("ID not found in history.")
        else:
            prepare_data = self.__load_prep_data(polish=polish)

        if self.debug_mode:
            self.review_manager.logger.info(
                "In this round, we set the similarity "
                f"threshold ({self.retrieval_similarity})"
            )
            input("Press Enter to continue")
            self.review_manager.logger.info(
                f"prepare_data: "
                f"{self.review_manager.p_printer.pformat(prepare_data)}"
            )
        self.pad = prepare_data["PAD"]
        items = prepare_data["items"]
        prep_data = []
        nr_items = len(items)
        for item in items:
            prep_data.append(
                {
                    "record": colrev.record.PrepRecord(data=item),
                    "nr_items": nr_items,
                    # Note : we cannot load endpoints here
                    # because pathos/multiprocessing
                    # does not support functions as parameters
                    "prep_round_package_endpoints": prep_round.prep_package_endpoints,
                    "prep_round": prep_round.name,
                }
            )
        return prep_data

    def __retrieve_records_from_history(
        self,
        *,
        original_records: list[dict],
        condition_state: colrev.record.RecordState,
    ) -> list:
        retrieved, prior_records = [], []
        for (
            prior_records_dict
        ) in self.review_manager.dataset.load_records_from_history():
            for prior_record in prior_records_dict.values():
                if prior_record.get("colrev_status", "NA") != condition_state:
                    continue
                for original_record in original_records:
                    if any(
                        o in prior_record["colrev_origin"]
                        for o in original_record["colrev_origin"]
                    ):
                        prior_records.append(prior_record)
                        # only take the latest version (i.e., drop the record)
                        # Note: only append the first one if origins were in
                        # different records (after deduplication)
                        retrieved.append(original_record["ID"])
                original_records = [
                    orec for orec in original_records if orec["ID"] not in retrieved
                ]

        return prior_records

    def __load_prep_data_for_debug(
        self, *, debug_ids: str, debug_file: Optional[Path] = None
    ) -> dict:
        if debug_file:
            with open(debug_file, encoding="utf8") as target_db:
                records_dict = self.review_manager.dataset.load_records_dict(
                    load_str=target_db.read()
                )

            for record_dict in records_dict.values():
                if colrev.record.RecordState.md_imported != record_dict.get(
                    "state", ""
                ):
                    self.review_manager.logger.info(
                        f"Setting colrev_status to md_imported {record_dict['ID']}"
                    )
                    record = colrev.record.Record(data=record_dict)
                    record.set_status(
                        target_state=colrev.record.RecordState.md_imported
                    )
            debug_ids_list = list(records_dict.keys())
            debug_ids = ",".join(debug_ids_list)
            self.review_manager.logger.info("Imported record (retrieved from file)")

        else:
            records = []
            debug_ids_list = debug_ids.split(",")
            original_records = list(
                self.review_manager.dataset.read_next_record(
                    conditions=[{"ID": ID} for ID in debug_ids_list]
                )
            )
            # self.review_manager.logger.info("Current record")
            # self.review_manager.p_printer.pprint(original_records)
            records = self.__retrieve_records_from_history(
                original_records=original_records,
                condition_state=colrev.record.RecordState.md_imported,
            )

        if len(records) == 0:
            prep_data = {"nr_tasks": 0, "PAD": 0, "items": []}
        else:
            prep_data = {
                "nr_tasks": len(debug_ids_list),
                "PAD": len(debug_ids),
                "items": records,
            }
        return prep_data

    def __setup_prep_round(
        self, *, i: int, prep_round: colrev.settings.PrepRound
    ) -> None:
        # pylint: disable=redefined-outer-name,invalid-name
        PREP_COUNTER = Value("i", 0)
        with PREP_COUNTER.get_lock():
            PREP_COUNTER.value = 0  # type: ignore

        self.first_round = bool(i == 0)

        self.last_round = bool(
            i == len(self.review_manager.settings.prep.prep_rounds) - 1
        )

        # Note : we add the endpoint automatically (not as part of the settings.json)
        # because it must always be executed at the end
        if prep_round.name not in ["source_specific_prep", "exclusion"]:
            prep_round.prep_package_endpoints.append(
                {"endpoint": "colrev.update_metadata_status"}
            )

        if self.debug_mode:
            print("\n\n")

        if len(self.review_manager.settings.prep.prep_rounds) > 1:
            self.review_manager.logger.info(f"Prepare ({prep_round.name})")

        self.retrieval_similarity = prep_round.similarity  # type: ignore
        self.review_manager.report_logger.debug(
            f"Set retrieval_similarity={self.retrieval_similarity}"
        )

        required_prep_package_endpoints = list(prep_round.prep_package_endpoints)
        required_prep_package_endpoints.append(
            {"endpoint": "colrev.update_metadata_status"}
        )

        package_manager = self.review_manager.get_package_manager()
        self.prep_package_endpoints: dict[
            str, typing.Any
        ] = package_manager.load_packages(
            package_type=colrev.env.package_manager.PackageEndpointType.prep,
            selected_packages=required_prep_package_endpoints,
            operation=self,
            only_ci_supported=self.review_manager.in_ci_environment(),
        )
        non_available_endpoints = [
            x["endpoint"].lower()
            for x in required_prep_package_endpoints
            if x["endpoint"].lower() not in self.prep_package_endpoints
        ]
        if non_available_endpoints:
            if self.review_manager.in_ci_environment():
                raise colrev_exceptions.ServiceNotAvailableException(
                    dep=f"colrev prep ({','.join(non_available_endpoints)})",
                    detailed_trace="prep not available in ci environment",
                )
            raise colrev_exceptions.ServiceNotAvailableException(
                dep="colrev prep", detailed_trace="prep not available"
            )

        for endpoint_name, endpoint in self.prep_package_endpoints.items():
            check_function = getattr(endpoint, "check_availability", None)
            if callable(check_function):
                self.review_manager.logger.debug(
                    f"Check availability of {endpoint_name}"
                )
                endpoint.check_availability(source_operation=self)  # type: ignore

    def __log_record_change_scores(
        self, *, preparation_data: list, prepared_records: list
    ) -> None:
        for previous_record_item in preparation_data:
            previous_record = previous_record_item["record"]
            prepared_record = [
                r for r in prepared_records if r["ID"] == previous_record.data["ID"]
            ][0]

            change = colrev.record.Record.get_record_change_score(
                record_a=colrev.record.Record(data=prepared_record),
                record_b=previous_record,
            )
            if change > 0.05:
                self.review_manager.report_logger.info(
                    f' {prepared_record["ID"]} ' + f"Change score: {round(change, 2)}"
                )

    def __log_details(self, *, prepared_records: list) -> None:
        nr_recs = len(
            [
                record
                for record in prepared_records
                if "CURATED" in record["colrev_masterdata_provenance"]
            ]
        )

        self.review_manager.logger.info(
            "Overall curated (✔)".ljust(29)
            + f"{colors.GREEN}{nr_recs}{colors.END}".rjust(20, " ")
            + " records"
        )

        nr_recs = len(
            [
                record
                for record in prepared_records
                if record["colrev_status"] == colrev.record.RecordState.md_prepared
            ]
        )

        self.review_manager.logger.info(
            "Overall md_prepared".ljust(29)
            + f"{colors.GREEN}{nr_recs}{colors.END}".rjust(20, " ")
            + " records"
        )

        nr_recs = len(
            [
                record
                for record in prepared_records
                if record["colrev_status"]
                == colrev.record.RecordState.md_needs_manual_preparation
            ]
        )
        if nr_recs > 0:
            self.review_manager.logger.info(
                "To prepare manually".ljust(29)
                + f"{colors.ORANGE}{nr_recs}{colors.END}".rjust(20, " ")
                + " records"
            )

        nr_recs = len(
            [
                record
                for record in prepared_records
                if record["colrev_status"]
                == colrev.record.RecordState.rev_prescreen_excluded
            ]
        )
        if nr_recs > 0:
            self.review_manager.logger.info(
                "Records prescreen-excluded".ljust(29)
                + f"{colors.RED}{nr_recs}{colors.END}".rjust(20, " ")
            )

    def skip_prep(self) -> None:
        """Skip the preparation"""

        records = self.review_manager.dataset.load_records_dict()

        for record_dict in records.values():
            if colrev.record.RecordState.md_imported == record_dict["colrev_status"]:
                record = colrev.record.Record(data=record_dict)
                record.set_status(target_state=colrev.record.RecordState.md_prepared)
        self.review_manager.dataset.save_records_dict(records=records)
        self.review_manager.dataset.add_record_changes()
        self.review_manager.create_commit(msg="Skip prep")

    def __initialize_prep(self, *, polish: bool, debug_ids: str, cpu: int) -> None:
        if not polish:
            self.review_manager.logger.info("Prep")
        else:
            self.review_manager.logger.info("Prep (polish mode)")
        self.review_manager.logger.info(
            "Prep completes and corrects record metadata based on APIs and preparation rules."
        )
        self.polish = polish
        if self.polish:
            self.review_manager.logger.info(
                "Polish mode: consider all records but prevent state transitions."
            )
        self.review_manager.logger.info(
            "See https://colrev.readthedocs.io/en/latest/manual/metadata_retrieval/prep.html"
        )

        if self.debug_mode:
            print("\n\n\n")
            self.review_manager.logger.info("Start debug prep\n")
            self.review_manager.logger.info(
                "The debugger will replay the preparation procedures"
                " step-by-step, allow you to identify potential errors, trace them to "
                "their colrev_origin and correct them."
            )
            input("\nPress Enter to continue")
            print("\n\n")

        if debug_ids != "NA":
            self.debug_mode = True

        self.__cpu = cpu

        # Note: for unit testing, we use a simple loop (instead of parallel)
        # to ensure that the IDs of feed records don't change
        unit_testing = "test_prep" == inspect.stack()[1][3]
        if unit_testing or self.debug_mode:
            self.__cpu = 1

    def __prep_packages_ram_heavy(self, prep_round: colrev.settings.PrepRound) -> bool:
        prep_pe_names = [r["endpoint"] for r in prep_round.prep_package_endpoints]
        ram_reavy = "colrev.exclude_languages" in prep_pe_names  # type: ignore
        self.review_manager.logger.info(
            "Info: The language detector requires RAM and may take longer"
        )
        return ram_reavy

    def __get_prep_pool(
        self, *, prep_round: colrev.settings.PrepRound
    ) -> mp.pool.ThreadPool:
        if self.__prep_packages_ram_heavy(prep_round=prep_round):
            pool = Pool(mp.cpu_count() // 2)
        else:
            # Note : if we use too many CPUS,
            # a "too many open files" exception is thrown
            pool = Pool(self.__cpu)
        self.review_manager.logger.info(
            "Info: ✔ = quality-assured by CoLRev community curators"
        )
        return pool

    def __create_prep_commit(
        self,
        *,
        previous_preparation_data: list,
        prepared_records: list,
        prep_round: colrev.settings.PrepRound,
    ) -> None:
        self.__log_record_change_scores(
            preparation_data=previous_preparation_data,
            prepared_records=prepared_records,
        )

        if not self.debug_mode:
            self.review_manager.dataset.save_records_dict(
                records={r["ID"]: r for r in prepared_records}, partial=True
            )

            self.__log_details(prepared_records=prepared_records)

            self.review_manager.create_commit(
                msg=f"Prepare records ({prep_round.name})",
            )
            self.__prep_commit_id = (
                self.review_manager.dataset.get_repo().head.commit.hexsha
            )
            if not self.review_manager.high_level_operation:
                print()
        self.review_manager.reset_report_logger()

        self.__print_stats()

    def __post_prep(self) -> None:
        if not self.review_manager.high_level_operation:
            print()

        self.review_manager.logger.info("To validate the changes, use")

        self.review_manager.logger.info(
            f"{colors.ORANGE}colrev validate {self.__prep_commit_id}{colors.END}"
        )
        if not self.review_manager.high_level_operation:
            print()

        self.review_manager.logger.info(
            f"{colors.GREEN}Completed prep operation{colors.END}"
        )
        if self.review_manager.in_ci_environment():
            print("\n\n")

    def main(
        self,
        *,
        keep_ids: bool = False,
        debug_ids: str = "NA",
        debug_file: Optional[Path] = None,
        cpu: int = 4,
        polish: bool = False,
    ) -> None:
        """Preparation of records (main entrypoint)"""

        self.__initialize_prep(polish=polish, debug_ids=debug_ids, cpu=cpu)

        try:
            for i, prep_round in enumerate(
                self.review_manager.settings.prep.prep_rounds
            ):
                self.__setup_prep_round(i=i, prep_round=prep_round)

                preparation_data = self.__get_preparation_data(
                    prep_round=prep_round,
                    debug_file=debug_file,
                    debug_ids=debug_ids,
                    polish=polish,
                )
                previous_preparation_data = deepcopy(preparation_data)

                if len(preparation_data) == 0:
                    self.review_manager.logger.info("No records to prepare.")
                    print()
                    return

<<<<<<< HEAD
                if self.debug_mode or __unit_testing or cpu == 1:
=======
                if self.__cpu == 1:
>>>>>>> c18e22fc
                    # Note: preparation_data is not turned into a list of records.
                    prepared_records = []
                    for item in preparation_data:
                        record = self.prepare(item)
                        prepared_records.append(record)
                else:
                    pool = self.__get_prep_pool(prep_round=prep_round)
                    prepared_records = pool.map(self.prepare, preparation_data)
                    pool.close()
                    pool.join()

                self.__create_prep_commit(
                    previous_preparation_data=previous_preparation_data,
                    prepared_records=prepared_records,
                    prep_round=prep_round,
                )

        except requests_ConnectionError as exc:
            if "OSError(24, 'Too many open files" in str(exc):
                raise colrev_exceptions.ServiceNotAvailableException(
                    "Too many files opened (OSError, Errno24). "
                    "To use a smaller number of parallel processes, run colrev prep --cpu 1"
                ) from exc
            raise exc

        except OSError as exc:
            if 24 == exc.errno:
                raise colrev_exceptions.ServiceNotAvailableException(
                    "Too many files opened (OSError, Errno24). "
                    "To use a smaller number of parallel processes, run colrev prep --cpu 1"
                ) from exc
            raise exc

        if not keep_ids and not self.debug_mode:
            self.review_manager.logger.info("Set record IDs")
            self.review_manager.dataset.set_ids()
            self.review_manager.create_commit(msg="Set IDs")

        self.__post_prep()


if __name__ == "__main__":
    pass<|MERGE_RESOLUTION|>--- conflicted
+++ resolved
@@ -1077,11 +1077,7 @@
                     print()
                     return
 
-<<<<<<< HEAD
-                if self.debug_mode or __unit_testing or cpu == 1:
-=======
                 if self.__cpu == 1:
->>>>>>> c18e22fc
                     # Note: preparation_data is not turned into a list of records.
                     prepared_records = []
                     for item in preparation_data:
