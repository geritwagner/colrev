#!/usr/bin/env python3
"""The CoLRev review manager (main entrypoint)."""
from __future__ import annotations

import logging
import os
import pprint
from dataclasses import asdict
from datetime import timedelta
from pathlib import Path

import requests_cache
import yaml

import colrev.checker
import colrev.dataset
import colrev.env.utils
import colrev.exceptions as colrev_exceptions
import colrev.logger
import colrev.operation
import colrev.record
import colrev.settings

PASS, FAIL = 0, 1


class ReviewManager:
    """Class for managing individual CoLRev review project (repositories)"""

    # pylint: disable=too-many-instance-attributes
    # pylint: disable=too-many-public-methods
    # pylint: disable=import-outside-toplevel
    # pylint: disable=redefined-outer-name

    notified_next_operation = None
    """ReviewManager was notified for the upcoming process and
    will provide access to the Dataset"""

    SETTINGS_RELATIVE = Path("settings.json")
    REPORT_RELATIVE = Path(".report.log")
    CORRECTIONS_PATH_RELATIVE = Path(".corrections")
    PDF_DIR_RELATIVE = Path("data/pdfs")
    SEARCHDIR_RELATIVE = Path("data/search")
    README_RELATIVE = Path("readme.md")
    STATUS_RELATIVE = Path("status.yaml")
    OUTPUT_DIR_RELATIVE = Path("output")
    DATA_DIR_RELATIVE = Path("data")

    dataset: colrev.dataset.Dataset
    """The review dataset object"""

    path: Path
    """Path of the project repository"""

    def __init__(
        self,
        *,
        path_str: str = None,
        force_mode: bool = False,
        verbose_mode: bool = False,
        navigate_to_home_dir: bool = True,
    ) -> None:

        self.force_mode = force_mode
        """Force mode variable (bool)"""
        self.verbose_mode = verbose_mode
        """Verbose mode variable (bool)"""

        if navigate_to_home_dir:
            self.path = self.__get_project_home_dir(path_str=path_str)
        else:
            self.path = Path.cwd()

        self.settings_path = self.path / self.SETTINGS_RELATIVE
        self.report_path = self.path / self.REPORT_RELATIVE
        self.corrections_path = self.path / self.CORRECTIONS_PATH_RELATIVE
        self.pdf_dir = self.path / self.PDF_DIR_RELATIVE
        self.search_dir = self.path / self.SEARCHDIR_RELATIVE
        self.readme = self.path / self.README_RELATIVE
        self.status = self.path / self.STATUS_RELATIVE
        self.output_dir = self.path / self.OUTPUT_DIR_RELATIVE
        self.data_dir = self.path / self.DATA_DIR_RELATIVE

        try:
            if self.settings_path.is_file():
                self.data_dir.mkdir(exist_ok=True)
                self.search_dir.mkdir(exist_ok=True)
                self.pdf_dir.mkdir(exist_ok=True)
                self.output_dir.mkdir(exist_ok=True)

            # Start LocalIndex to prevent waiting times
            self.get_local_index(startup_without_waiting=True)

            if self.verbose_mode:
                self.report_logger = colrev.logger.setup_report_logger(
                    review_manager=self, level=logging.DEBUG
                )
                """Logger for the commit report"""
                self.logger = colrev.logger.setup_logger(
                    review_manager=self, level=logging.DEBUG
                )
                """Logger for processing information"""
            else:
                self.report_logger = colrev.logger.setup_report_logger(
                    review_manager=self, level=logging.INFO
                )
                self.logger = colrev.logger.setup_logger(
                    review_manager=self, level=logging.INFO
                )

            self.environment_manager = self.get_environment_manager()
            (
                self.committer,
                self.email,
            ) = self.environment_manager.get_name_mail_from_git()

            self.p_printer = pprint.PrettyPrinter(indent=4, width=140, compact=False)
            self.settings = self.load_settings()
            self.dataset = colrev.dataset.Dataset(review_manager=self)

        except Exception as exc:  # pylint: disable=broad-except
            if force_mode:
                if verbose_mode:
                    self.logger.debug(exc)
            else:
                raise exc

    def __get_project_home_dir(self, *, path_str: str = None) -> Path:
        if path_str:
            return Path(path_str)

        original_dir = Path.cwd()
        while ".git" not in [f.name for f in Path.cwd().iterdir() if f.is_dir()]:
            os.chdir("..")
            if Path("/") == Path.cwd():
                os.chdir(original_dir)
                break
        return Path.cwd()

    def load_settings(self) -> colrev.settings.Settings:
        """Load the settings"""
        return colrev.settings.load_settings(review_manager=self)

    def save_settings(self) -> None:
        """Save the settings"""
        colrev.settings.save_settings(review_manager=self)

    def reset_report_logger(self) -> None:
        """Reset the report logger"""
        colrev.logger.reset_report_logger(review_manager=self)

    def check_repo(self) -> dict:
        """Check the repository"""
        checker = colrev.checker.Checker(review_manager=self)
        return checker.check_repo()

    def in_virtualenv(self) -> bool:
        """Check whether CoLRev operates in a virtual environment"""
        checker = colrev.checker.Checker(review_manager=self)
        return checker.in_virtualenv()

    def check_repository_setup(self) -> None:
        """Check the repository setup"""
        checker = colrev.checker.Checker(review_manager=self)
        checker.check_repository_setup()

    def get_colrev_versions(self) -> list[str]:
        """Get the CoLRev versions"""
        checker = colrev.checker.Checker(review_manager=self)
        return checker.get_colrev_versions()

    def report(self, *, msg_file: Path) -> dict:
        """Append commit-message report if not already available
        Entrypoint for pre-commit hooks)
        """
        import colrev.ops.commit
        import colrev.ops.correct

        with open(msg_file, encoding="utf8") as file:
            available_contents = file.read()

        with open(msg_file, "w", encoding="utf8") as file:
            file.write(available_contents)
            # Don't append if it's already there
            update = False
            if "Command" not in available_contents:
                update = True
            if "Properties" in available_contents:
                update = False
            if update:
                commit = colrev.ops.commit.Commit(
                    review_manager=self,
                    msg=available_contents,
                    manual_author=True,
                    script_name="MANUAL",
                )
                commit.update_report(msg_file=msg_file)

        colrev.operation.CheckOperation(review_manager=self)  # to notify
        corrections_operation = colrev.ops.correct.Corrections(review_manager=self)
        corrections_operation.check_corrections_of_curated_records()

        return {"msg": "TODO", "status": 0}

    def sharing(self) -> dict:
        """Check whether sharing requirements are met
        Entrypoint for pre-commit hooks)
        """

        self.notified_next_operation = colrev.operation.OperationsType.check
        advisor = self.get_advisor()
        sharing_advice = advisor.get_sharing_instructions()
        return sharing_advice

    def format_records_file(self) -> dict:
        """Format the records file Entrypoint for pre-commit hooks)"""

        if not self.dataset.records_file.is_file():
            return {"status": PASS, "msg": "Everything ok."}

        try:
            colrev.operation.FormatOperation(review_manager=self)  # to notify
            changed = self.dataset.format_records_file()
            self.update_status_yaml()
            self.settings = self.load_settings()
            self.save_settings()
        except (
            colrev_exceptions.UnstagedGitChangesError,
            colrev_exceptions.StatusFieldValueError,
        ) as exc:
            return {"status": FAIL, "msg": f"{type(exc).__name__}: {exc}"}

        if changed:
            return {"status": FAIL, "msg": "records file formatted"}

        return {"status": PASS, "msg": "Everything ok."}

    def notify(
        self, *, operation: colrev.operation.Operation, state_transition: bool = True
    ) -> None:
        """Notify the review_manager about the next operation"""

        try:
            if state_transition:
                operation.check_precondition()
            self.notified_next_operation = operation.type
            self.dataset.reset_log_if_no_changes()
        except AttributeError as exc:
            if self.force_mode:
                pass
            else:
                raise exc

    def update_status_yaml(self, *, add_to_git: bool = True) -> None:
        """Update the status.yaml"""

        status_stats = self.get_status_stats()
        exported_dict = asdict(status_stats)
        with open(self.status, "w", encoding="utf8") as file:
            yaml.dump(exported_dict, file, allow_unicode=True)
        if add_to_git:
            self.dataset.add_changes(path=self.STATUS_RELATIVE)

    def create_commit(
        self,
        *,
        msg: str,
        manual_author: bool = False,
        script_call: str = "",
        saved_args: dict = None,
        realtime_override: bool = False,
    ) -> bool:
        """Create a commit (including a commit report)"""
        import colrev.ops.commit

        commit = colrev.ops.commit.Commit(
            review_manager=self,
            msg=msg,
            manual_author=manual_author,
            script_name=script_call,
            saved_args=saved_args,
            realtime_override=realtime_override,
        )
        ret = commit.create()
        return ret

    def get_upgrade(self) -> colrev.ops.upgrade.Upgrade:
        """Get an upgrade object"""

        import colrev.ops.upgrade

        return colrev.ops.upgrade.Upgrade(review_manager=self)

    def get_repare(self) -> colrev.ops.repare.Repare:
        """Get a a repare object"""

        import colrev.ops.repare

        return colrev.ops.repare.Repare(review_manager=self)

    def get_remove_operation(self) -> colrev.ops.remove.Remove:
        """Get a a remove object"""

        import colrev.ops.remove

        return colrev.ops.remove.Remove(review_manager=self)

<<<<<<< HEAD
    def get_merge_operation(self) -> colrev.ops.merge.Merge:
        """Get a merge object"""

        import colrev.ops.merge

        return colrev.ops.merge.Merge(review_manager=self)
=======
    def get_compare_operation(self) -> colrev.ops.compare.Compare:
        """Get a a compare object"""

        import colrev.ops.compare

        return colrev.ops.compare.Compare(review_manager=self)
>>>>>>> 1e9ce365

    def get_advisor(self) -> colrev.advisor.Advisor:
        """Get an advisor object"""

        import colrev.advisor

        return colrev.advisor.Advisor(review_manager=self)

    def get_checker(self) -> colrev.checker.Checker:
        """Get a checker object"""

        return colrev.checker.Checker(review_manager=self)

    def get_status_stats(self) -> colrev.ops.status.StatusStats:
        """Get a status stats object"""

        import colrev.ops.status

        return colrev.ops.status.StatusStats(review_manager=self)

    def get_completeness_condition(self) -> bool:
        """Get the completeness condition"""
        status_stats = self.get_status_stats()
        return status_stats.completeness_condition

    @classmethod
    def get_local_index(
        cls, *, startup_without_waiting: bool = False, verbose_mode: bool = False
    ) -> colrev.env.local_index.LocalIndex:
        """Get a local-index object"""

        import colrev.env.local_index

        return colrev.env.local_index.LocalIndex(
            startup_without_waiting=startup_without_waiting, verbose_mode=verbose_mode
        )

    @classmethod
    def get_package_manager(  # type: ignore
        cls, **kwargs
    ) -> colrev.env.package_manager.PackageManager:
        """Get a package manager object"""

        import colrev.env.package_manager

        return colrev.env.package_manager.PackageManager(**kwargs)

    @classmethod
    def get_grobid_service(cls) -> colrev.env.grobid_service.GrobidService:
        """Get a grobid service object"""
        import colrev.env.grobid_service

        environment_manager = cls.get_environment_manager()
        return colrev.env.grobid_service.GrobidService(
            environment_manager=environment_manager
        )

    def get_tei(
        self, *, pdf_path: Path = None, tei_path: Path = None
    ) -> colrev.env.tei_parser.TEIParser:  # type: ignore
        """Get a tei object"""

        import colrev.env.tei_parser

        return colrev.env.tei_parser.TEIParser(
            environment_manager=self.environment_manager,
            pdf_path=pdf_path,
            tei_path=tei_path,
        )

    @classmethod
    def get_environment_manager(
        cls,
    ) -> colrev.env.environment_manager.EnvironmentManager:
        """Get an environment manager"""
        import colrev.env.environment_manager

        return colrev.env.environment_manager.EnvironmentManager()

    @classmethod
    def get_cached_session(cls) -> requests_cache.CachedSession:
        """Get a cached session"""

        return requests_cache.CachedSession(
            str(colrev.env.environment_manager.EnvironmentManager.cache_path),
            backend="sqlite",
            expire_after=timedelta(days=30),
        )

    @classmethod
    def get_zotero_translation_service(
        cls,
    ) -> colrev.env.zotero_translation_service.ZoteroTranslationService:
        """Get the zotero-translation service object"""
        import colrev.env.zotero_translation_service

        environment_manager = cls.get_environment_manager()

        return colrev.env.zotero_translation_service.ZoteroTranslationService(
            environment_manager=environment_manager
        )

    def get_screenshot_service(self) -> colrev.env.screenshot_service.ScreenshotService:
        """Get the screenshot-service object"""
        import colrev.env.screenshot_service

        return colrev.env.screenshot_service.ScreenshotService(review_manager=self)

    def get_pdf_hash_service(self) -> colrev.env.pdf_hash_service.PDFHashService:
        """Get the pdf-hash-service object"""
        import colrev.env.pdf_hash_service

        return colrev.env.pdf_hash_service.PDFHashService(review_manager=self)

    @classmethod
    def get_resources(cls) -> colrev.env.resources.Resources:
        """Get a resources object"""
        import colrev.env.resources

        return colrev.env.resources.Resources()

    @classmethod
    def get_init_operation(
        cls,
        review_type: str,
        example: bool = False,
        local_pdf_collection: bool = False,
    ) -> colrev.ops.init.Initializer:
        """Get an init operation object"""
        import colrev.ops.init

        return colrev.ops.init.Initializer(
            review_type=review_type,
            example=example,
            local_pdf_collection=local_pdf_collection,
        )

    @classmethod
    def get_sync_operation(cls) -> colrev.ops.sync.Sync:
        """Get a sync operation object"""
        import colrev.ops.sync

        return colrev.ops.sync.Sync()

    @classmethod
    def get_clone_operation(cls, *, git_url: str) -> colrev.ops.clone.Clone:
        """Get a clone operation object"""
        import colrev.ops.clone

        return colrev.ops.clone.Clone(git_url=git_url)

    def get_search_operation(
        self, *, notify_state_transition_operation: bool = True
    ) -> colrev.ops.search.Search:
        """Get a search operation object"""
        import colrev.ops.search

        return colrev.ops.search.Search(
            review_manager=self,
            notify_state_transition_operation=notify_state_transition_operation,
        )

    def get_load_operation(
        self, notify_state_transition_operation: bool = True
    ) -> colrev.ops.load.Load:
        """Get a load operation object"""
        import colrev.ops.load

        return colrev.ops.load.Load(
            review_manager=self,
            notify_state_transition_operation=notify_state_transition_operation,
        )

    def get_prep_operation(
        self,
        *,
        notify_state_transition_operation: bool = True,
        retrieval_similarity: float = 1.0,
    ) -> colrev.ops.prep.Prep:
        """Get a prep operation object"""
        import colrev.ops.prep

        return colrev.ops.prep.Prep(
            review_manager=self,
            notify_state_transition_operation=notify_state_transition_operation,
            retrieval_similarity=retrieval_similarity,
        )

    def get_prep_man_operation(
        self, *, notify_state_transition_operation: bool = True
    ) -> colrev.ops.prep_man.PrepMan:
        """Get a prep-man operation object"""
        import colrev.ops.prep_man

        return colrev.ops.prep_man.PrepMan(
            review_manager=self,
            notify_state_transition_operation=notify_state_transition_operation,
        )

    def get_dedupe_operation(
        self, *, notify_state_transition_operation: bool = True
    ) -> colrev.ops.dedupe.Dedupe:
        """Get a dedupe operation object"""
        import colrev.ops.dedupe

        return colrev.ops.dedupe.Dedupe(
            review_manager=self,
            notify_state_transition_operation=notify_state_transition_operation,
        )

    def get_prescreen_operation(
        self, *, notify_state_transition_operation: bool = True
    ) -> colrev.ops.prescreen.Prescreen:
        """Get a prescreen operation object"""

        import colrev.ops.prescreen

        return colrev.ops.prescreen.Prescreen(
            review_manager=self,
            notify_state_transition_operation=notify_state_transition_operation,
        )

    def get_pdf_get_operation(
        self, *, notify_state_transition_operation: bool = True
    ) -> colrev.ops.pdf_get.PDFGet:
        """Get a pdf-get operation object"""
        import colrev.ops.pdf_get

        return colrev.ops.pdf_get.PDFGet(
            review_manager=self,
            notify_state_transition_operation=notify_state_transition_operation,
        )

    def get_pdf_get_man_operation(
        self, *, notify_state_transition_operation: bool = True
    ) -> colrev.ops.pdf_get_man.PDFGetMan:
        """Get a pdf-get-man operation object"""
        import colrev.ops.pdf_get_man

        return colrev.ops.pdf_get_man.PDFGetMan(
            review_manager=self,
            notify_state_transition_operation=notify_state_transition_operation,
        )

    def get_pdf_prep_operation(
        self, *, reprocess: bool = False, notify_state_transition_operation: bool = True
    ) -> colrev.ops.pdf_prep.PDFPrep:
        """Get a pdfprep operation object"""
        import colrev.ops.pdf_prep

        return colrev.ops.pdf_prep.PDFPrep(
            review_manager=self,
            reprocess=reprocess,
            notify_state_transition_operation=notify_state_transition_operation,
        )

    def get_pdf_prep_man_operation(
        self, *, notify_state_transition_operation: bool = True
    ) -> colrev.ops.pdf_prep_man.PDFPrepMan:
        """Get a pdf-prep-man operation object"""
        import colrev.ops.pdf_prep_man

        return colrev.ops.pdf_prep_man.PDFPrepMan(
            review_manager=self,
            notify_state_transition_operation=notify_state_transition_operation,
        )

    def get_screen_operation(
        self, *, notify_state_transition_operation: bool = True
    ) -> colrev.ops.screen.Screen:
        """Get a screen operation object"""
        import colrev.ops.screen

        return colrev.ops.screen.Screen(
            review_manager=self,
            notify_state_transition_operation=notify_state_transition_operation,
        )

    def get_data_operation(
        self, *, notify_state_transition_operation: bool = True
    ) -> colrev.ops.data.Data:
        """Get a data operation object"""
        import colrev.ops.data

        return colrev.ops.data.Data(
            review_manager=self,
            notify_state_transition_operation=notify_state_transition_operation,
        )

    def get_status_operation(self) -> colrev.ops.status.Status:
        """Get a status operation object"""

        import colrev.ops.status

        return colrev.ops.status.Status(review_manager=self)

    def get_validate_operation(self) -> colrev.ops.validate.Validate:
        """Get a validate operation object"""
        import colrev.ops.validate

        return colrev.ops.validate.Validate(review_manager=self)

    def get_trace_operation(self) -> colrev.ops.trace.Trace:
        """Get a trace operation object"""
        import colrev.ops.trace

        return colrev.ops.trace.Trace(review_manager=self)

    def get_distribute_operation(self) -> colrev.ops.distribute.Distribute:
        """Get a distribute operation object"""

        import colrev.ops.distribute

        return colrev.ops.distribute.Distribute(review_manager=self)

    def get_push_operation(self, **kwargs) -> colrev.ops.push.Push:  # type: ignore
        """Get a push operation object"""

        import colrev.ops.push

        return colrev.ops.push.Push(review_manager=self, **kwargs)

    def get_pull_operation(self) -> colrev.ops.pull.Pull:
        """Get a pull operation object"""

        import colrev.ops.pull

        return colrev.ops.pull.Pull(review_manager=self)

    def get_service_operation(self) -> colrev.service.Service:
        """Get a service operation object"""

        import colrev.service

        return colrev.service.Service(review_manager=self)

    def get_search_sources(self) -> colrev.ops.search_sources.SearchSources:
        """Get a SearchSources object"""

        import colrev.ops.search_sources

        return colrev.ops.search_sources.SearchSources(review_manager=self)

    def get_review_types(
        self, *, review_type: str = None
    ) -> colrev.ops.review_types.ReviewTypes:
        """Get a ReviewTypes object"""
        import colrev.ops.review_types

        return colrev.ops.review_types.ReviewTypes(
            review_manager=self, review_type=review_type
        )

    def get_review_manager(
        self,
        *,
        path_str: str = None,
        force_mode: bool = False,
        verbose_mode: bool = False,
    ) -> ReviewManager:
        """Get a ReviewManager object"""
        return type(self)(
            path_str=path_str, force_mode=force_mode, verbose_mode=verbose_mode
        )


if __name__ == "__main__":
    pass<|MERGE_RESOLUTION|>--- conflicted
+++ resolved
@@ -305,21 +305,19 @@
 
         return colrev.ops.remove.Remove(review_manager=self)
 
-<<<<<<< HEAD
     def get_merge_operation(self) -> colrev.ops.merge.Merge:
         """Get a merge object"""
 
         import colrev.ops.merge
 
         return colrev.ops.merge.Merge(review_manager=self)
-=======
+
     def get_compare_operation(self) -> colrev.ops.compare.Compare:
         """Get a a compare object"""
 
         import colrev.ops.compare
 
         return colrev.ops.compare.Compare(review_manager=self)
->>>>>>> 1e9ce365
 
     def get_advisor(self) -> colrev.advisor.Advisor:
         """Get an advisor object"""
