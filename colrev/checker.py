#! /usr/bin/env python
"""Checkers for CoLRev repositories"""
from __future__ import annotations

import os
import re
import sys
import typing
from importlib.metadata import version
from pathlib import Path

import yaml
from git.exc import InvalidGitRepositoryError

import colrev.exceptions as colrev_exceptions
import colrev.operation
from colrev.constants import ExitCodes
from colrev.constants import Fields

<<<<<<< HEAD
if TYPE_CHECKING:  # pragma: no cover
    import colrev.review_manager

=======
>>>>>>> adb75506

class Checker:
    """The CoLRev checker makes sure the project setup is ok"""

    records: typing.Dict[str, typing.Any] = {}

    def __init__(
        self,
        *,
        review_manager: colrev.review_manager.ReviewManager,
    ) -> None:
        self.review_manager = review_manager

        self.review_manager.notified_next_operation = (
            colrev.operation.OperationsType.check
        )

    def get_colrev_versions(self) -> list[str]:
        """Get the colrev version as a list: (last_version, current_version)"""
        current_colrev_version = version("colrev")
        last_colrev_version = current_colrev_version
        last_colrev_version = self.review_manager.settings.project.colrev_version
        if last_colrev_version.endswith("."):
            last_colrev_version += "0"
        return [last_colrev_version, current_colrev_version]

    def _check_software(self) -> None:
        last_version, current_version = self.get_colrev_versions()
        if last_version != current_version:
            raise colrev_exceptions.CoLRevUpgradeError(last_version, current_version)
        if not sys.version_info > (2, 7):
            raise colrev_exceptions.CoLRevException("CoLRev does not support Python 2.")
        if sys.version_info < (3, 5):
            self.review_manager.logger.warning(
                "CoLRev uses Python 3.8 features (currently, %s is installed). Please upgrade.",
                sys.version_info,
            )

    def check_repository_setup(self) -> None:
        """Check the repository setup"""

        # 1. git repository?
        if not self._is_git_repo():
            raise colrev_exceptions.RepoSetupError()

        # 2. colrev project?
        if not self._is_colrev_project():
            raise colrev_exceptions.RepoSetupError(
                "No colrev repository."
                + "To retrieve a shared repository, use colrev init."
                + "To initalize a new repository, "
                + "execute the command in an empty directory."
            )

        # 3. Pre-commit hooks installed?
        self._require_colrev_hooks_installed()

    @classmethod
    def in_virtualenv(cls) -> bool:
        """Check whether CoLRev operates in a virtual environment"""

        def get_base_prefix_compat() -> str:
            return (
                getattr(sys, "base_prefix", None)
                or getattr(sys, "real_prefix", None)
                or sys.prefix
            )

        return get_base_prefix_compat() != sys.prefix

    def _check_git_conflicts(self) -> None:
        # Note: when check is called directly from the command line.
        # pre-commit hooks automatically notify on merge conflicts

        git_repo = self.review_manager.dataset.get_repo()
        unmerged_blobs = git_repo.index.unmerged_blobs()

        for path, list_of_blobs in unmerged_blobs.items():
            for stage, _ in list_of_blobs:
                if stage != 0:
                    raise colrev_exceptions.GitConflictError(Path(path))

    def _is_git_repo(self) -> bool:
        try:
            if not (self.review_manager.path / Path(".git")).is_dir():
                return False
            _ = self.review_manager.dataset.get_repo().git_dir
            return True
        except InvalidGitRepositoryError:
            return False

    def _is_colrev_project(self) -> bool:
        required_paths = [
            Path(".pre-commit-config.yaml"),
            Path(".gitignore"),
            Path("settings.json"),
        ]
        if not all((self.review_manager.path / x).is_file() for x in required_paths):
            return False
        return True

    def _get_installed_hooks(self) -> list:
        installed_hooks = []
        with open(".pre-commit-config.yaml", encoding="utf8") as pre_commit_y:
            pre_commit_config = yaml.load(pre_commit_y, Loader=yaml.SafeLoader)
        for repository in pre_commit_config["repos"]:
            installed_hooks.extend([hook["id"] for hook in repository["hooks"]])
        return installed_hooks

    def _require_colrev_hooks_installed(self) -> bool:
        required_hooks = [
            "colrev-hooks-check",
            "colrev-hooks-format",
            "colrev-hooks-report",
            "colrev-hooks-share",
        ]
        installed_hooks = self._get_installed_hooks()
        hooks_activated = set(required_hooks).issubset(set(installed_hooks))
        if not hooks_activated:
            missing_hooks = [x for x in required_hooks if x not in installed_hooks]
            raise colrev_exceptions.RepoSetupError(
                f"missing hooks in .pre-commit-config.yaml ({', '.join(missing_hooks)})"
            )

        if not self.review_manager.in_ci_environment():
            pch_file = Path(".git/hooks/pre-commit")
            if pch_file.is_file():
                with open(pch_file, encoding="utf8") as file:
                    if "File generated by pre-commit" not in file.read(4096):
                        raise colrev_exceptions.RepoSetupError(
                            "pre-commit hooks not installed (use pre-commit install)"
                        )
            else:
                raise colrev_exceptions.RepoSetupError(
                    "pre-commit hooks not installed (use pre-commit install)"
                )

            psh_file = Path(".git/hooks/pre-push")
            if psh_file.is_file():
                with open(psh_file, encoding="utf8") as file:
                    if "File generated by pre-commit" not in file.read(4096):
                        raise colrev_exceptions.RepoSetupError(
                            "pre-commit push hooks not installed "
                            "(use pre-commit install --hook-type pre-push)"
                        )
            else:
                raise colrev_exceptions.RepoSetupError(
                    "pre-commit push hooks not installed "
                    "(use pre-commit install --hook-type pre-push)"
                )

            pcmh_file = Path(".git/hooks/prepare-commit-msg")
            if pcmh_file.is_file():
                with open(pcmh_file, encoding="utf8") as file:
                    if "File generated by pre-commit" not in file.read(4096):
                        raise colrev_exceptions.RepoSetupError(
                            "pre-commit prepare-commit-msg hooks not installed "
                            "(use pre-commit install --hook-type prepare-commit-msg)"
                        )
            else:
                raise colrev_exceptions.RepoSetupError(
                    "pre-commit prepare-commit-msg hooks not installed "
                    "(use pre-commit install --hook-type prepare-commit-msg)"
                )

        return True

    def _retrieve_ids_from_bib(self, *, file_path: Path) -> list:
        assert file_path.suffix == ".bib"
        record_ids = []
        with open(file_path, encoding="utf8") as file:
            line = file.readline()
            while line:
                if "@" in line[:5]:
                    record_id = line[line.find("{") + 1 : line.rfind(",")]
                    record_ids.append(record_id.lstrip())
                line = file.readline()
        return record_ids

    def _check_colrev_origins(self, *, status_data: dict) -> None:
        """Check colrev_origins"""

        # Check whether each record has an origin
        if not len(status_data["entries_without_origin"]) == 0:
            raise colrev_exceptions.OriginError(
                f"Entries without origin: {', '.join(status_data['entries_without_origin'])}"
            )

        # if (
        #     self.review_manager.dataset.records_changed()
        #     or self.review_manager.verbose_mode
        # ):
        #     # Check for broken origins
        #     all_record_links = []
        #     for bib_file in self.review_manager.search_dir.glob("*.bib"):
        #         self.review_manager.logger.debug(bib_file)
        #         search_ids = self._retrieve_ids_from_bib(file_path=bib_file)
        #         for search_id in search_ids:
        #             all_record_links.append(bib_file.name + "/" + search_id)
        #     delta = set(status_data["record_links_in_bib"]) - set(all_record_links)
        #     if len(delta) > 0:
        #         raise colrev_exceptions.OriginError(f"broken origins: {delta}")

        # Check for non-unique origins
        non_unique_origins = []
        for origin, record_ids in status_data["origin_ID_list"].items():
            if len(record_ids) > 1:
                if not origin.startswith("md_"):
                    non_unique_origins.append(f"{origin} - {','.join(record_ids)}")
        if non_unique_origins:
            raise colrev_exceptions.OriginError(
                f'Non-unique origins: {" , ".join(set(non_unique_origins))}'
            )

    def check_fields(self, *, status_data: dict) -> None:
        """Check field values"""

        # Check status fields
        status_schema = colrev.record.RecordState
        stat_diff = set(status_data["status_fields"]).difference(status_schema)
        if stat_diff:
            raise colrev_exceptions.FieldValueError(
                f"status field(s) {stat_diff} not in {status_schema}"
            )

    def check_status_transitions(self, *, status_data: dict) -> None:
        """Check for invalid state transitions"""
        # Note : currently, we do not prevent particular transitions.
        # We may decide to provide settings parameters to apply
        # more restrictive rules related to valid transitions.

        # We allow particular combinations of multiple transitions
        # if len(set(status_data["start_states"])) > 1:
        #     raise colrev_exceptions.StatusTransitionError(
        #         "multiple transitions from different "
        #         f'start states ({set(status_data["start_states"])})'
        #     )

        # We may apply more restrictive criteria to prevent invalid_state_transitions
        # E.g., setting a record from rev_synthesized to rev_included should be ok.
        # if len(set(status_data["invalid_state_transitions"])) > 0:
        #     raise colrev_exceptions.StatusTransitionError(
        #         "invalid state transitions: \n    "
        #         + "\n    ".join(status_data["invalid_state_transitions"])
        #     )

    # pylint: disable=too-many-arguments
    def _check_individual_record_screen(
        self,
        *,
        record_id: str,
        status: colrev.record.RecordState,
        screen_crit: str,
        field_errors: typing.List[str],
        pattern: str,
        pattern_inclusion: str,
        criteria: typing.List[str],
    ) -> None:
        # No screening criteria allowed before screen
        if (
            status
            not in colrev.record.RecordState.get_post_x_states(
                state=colrev.record.RecordState.rev_included
            )
            and status != colrev.record.RecordState.md_needs_manual_preparation
        ):
            if "NA" != screen_crit:
                raise colrev_exceptions.FieldValueError(
                    f"{record_id}: screen_crit != NA ({screen_crit})"
                )
            return

        # All screening criteria must match pattern
        if not re.match(pattern, screen_crit):
            # Note: this should also catch cases of missing
            # screening criteria
            field_errors.append(
                "Screening criteria field not matching "
                f"pattern: {screen_crit} ({record_id}; criteria: {criteria})"
            )
            return

        # Included papers must match inclusion pattern
        if status in [
            colrev.record.RecordState.rev_included,
            colrev.record.RecordState.rev_synthesized,
        ]:
            if not re.match(pattern_inclusion, screen_crit):
                field_errors.append(
                    "Included record with screening_criterion satisfied: "
                    f"{record_id}, {status}, {screen_crit}"
                )
            return

        # Excluded papers must match exclusion pattern
        if status == colrev.record.RecordState.rev_excluded:
            if ["NA"] == criteria:
                if screen_crit == "NA":
                    return
                field_errors.append(f"screen_crit field not NA: {screen_crit}")

            if "=out" not in screen_crit:
                self.review_manager.logger.error("criteria: %s", criteria)
                field_errors.append(
                    "Excluded record with no screening_criterion violated: "
                    f"{record_id}, {status}, {screen_crit}"
                )

    def _check_records_screen(self, *, status_data: dict) -> None:
        """Check consistency of screening criteria and status"""

        if not status_data["screening_criteria_list"]:
            return

        field_errors: typing.List[str] = []

        screening_criteria = self.review_manager.settings.screen.criteria
        if not screening_criteria:
            criteria = ["NA"]
            pattern = "^NA$"
            pattern_inclusion = "^NA$"
        else:
            pattern = (
                "=(in|out|TODO);".join(screening_criteria.keys()) + "=(in|out|TODO)"
            )
            pattern_inclusion = "=in;".join(screening_criteria.keys()) + "=in"
            criteria = list(screening_criteria.keys())

        for [record_id, status, screen_crit] in status_data["screening_criteria_list"]:
            self._check_individual_record_screen(
                record_id=record_id,
                status=status,
                screen_crit=screen_crit,
                field_errors=field_errors,
                pattern=pattern,
                pattern_inclusion=pattern_inclusion,
                criteria=criteria,
            )

        if field_errors:
            raise colrev_exceptions.FieldValueError(
                "\n    " + "\n    ".join(field_errors)
            )

    # pylint: disable=too-many-arguments
    def _check_change_in_propagated_id_in_file(
        self,
        *,
        notifications: list,
        root: str,
        filename: str,
        prior_id: str,
        new_id: str,
    ) -> None:
        if prior_id == str(Path(filename).name):
            msg = (
                f"Old ID ({prior_id}, changed to {new_id} in the "
                + f"RECORDS_FILE) found in filepath: {filename}"
            )
            if msg not in notifications:
                notifications.append(msg)

        # self.review_manager.logger.debug("Checking %s", name)
        if filename.endswith(".bib"):
            retrieved_ids = self._retrieve_ids_from_bib(
                file_path=Path(os.path.join(root, filename))
            )
            if prior_id in retrieved_ids:
                msg = (
                    f"Old ID ({prior_id}, changed to {new_id} in "
                    + f"the RECORDS_FILE) found in file: {filename}"
                )
                if msg not in notifications:
                    notifications.append(msg)
        else:
            with open(os.path.join(root, filename), encoding="utf8") as file:
                line = file.readline()
                while line:
                    if filename.endswith(".bib") and "@" in line[:5]:
                        line = file.readline()
                    if prior_id in line:
                        msg = (
                            f"Old ID ({prior_id}, to {new_id} in "
                            + f"the RECORDS_FILE) found in file: {filename}"
                        )
                        if msg not in notifications:
                            notifications.append(msg)
                    line = file.readline()

    def check_change_in_propagated_id(
        self, *, prior_id: str, new_id: str = "TBD", project_context: Path
    ) -> list:
        """Check whether propagated IDs were changed

        A propagated ID is a record ID that is stored outside the records.bib.
        Propagated IDs should not be changed in the records.bib
        because this would break the link between the propagated ID and its metadata.
        """

        ignore_patterns = [
            ".git",
            ".report.log",
            ".pre-commit-config.yaml",
            "data/search",
            "records.bib",
        ]

        text_formats = [".txt", ".csv", ".md", ".bib", ".yaml"]
        notifications: typing.List[str] = []
        for root, dirs, files in os.walk(project_context, topdown=False):
            for filename in files:
                if any(
                    (x in filename) or (x in root) for x in ignore_patterns
                ) or not any(filename.endswith(x) for x in text_formats):
                    # self.review_manager.logger.debug("Skipping %s", name)
                    continue
                self._check_change_in_propagated_id_in_file(
                    notifications=notifications,
                    root=root,
                    filename=filename,
                    prior_id=prior_id,
                    new_id=new_id,
                )

            for dir_name in dirs:
                if any((x in dir_name) or (x in root) for x in ignore_patterns):
                    continue
                if prior_id in dir_name:
                    notifications.append(
                        f"Old ID ({prior_id}, changed to {new_id} in the "
                        f"RECORDS_FILE) found in filepath: {dir_name}"
                    )
        return notifications

    def _check_change_in_propagated_ids(
        self, *, prior: dict, status_data: dict
    ) -> None:
        """Check for changes in propagated IDs"""

        if "persisted_IDs" not in prior:
            return
        for prior_origin, prior_id in prior["persisted_IDs"]:
            if prior_origin not in status_data["origin_ID_list"]:
                # Note: this does not catch origins removed before md_processed
                raise colrev_exceptions.OriginError(f"origin removed: {prior_origin}")
            new_ids = status_data["origin_ID_list"][prior_origin]
            if prior_id not in new_ids:
                notifications = self.check_change_in_propagated_id(
                    prior_id=prior_id,
                    new_id=",".join(new_ids),
                    project_context=self.review_manager.path,
                )
                notifications.append(
                    "ID of processed record changed from "
                    f"{prior_id} to {','.join(new_ids)}"
                )
                raise colrev_exceptions.PropagatedIDChange(notifications)

    def check_sources(self) -> None:
        """Check the sources"""
        for source in self.review_manager.settings.sources:
            if not source.filename.is_file():
                self.review_manager.logger.debug(
                    f"Search details without file: {source.filename}"
                )

    def _retrieve_prior(self) -> dict:
        prior: dict = {Fields.STATUS: [], "persisted_IDs": []}
        prior_records = next(
            self.review_manager.dataset.load_records_from_history(), {}
        )
        for prior_record in prior_records.values():
            for orig in prior_record[Fields.ORIGIN]:
                prior[Fields.STATUS].append([orig, prior_record[Fields.STATUS]])
                if prior_record[
                    Fields.STATUS
                ] in colrev.record.RecordState.get_post_x_states(
                    state=colrev.record.RecordState.md_processed
                ):
                    prior["persisted_IDs"].append([orig, prior_record[Fields.ID]])
        return prior

    # pylint: disable=too-many-arguments
    def _get_status_transitions(
        self,
        *,
        record_id: str,
        origin: list,
        prior: dict,
        status: colrev.record.RecordState,
        status_data: dict,
    ) -> dict:
        prior_status = []
        if Fields.STATUS in prior:
            prior_status = [
                stat for (org, stat) in prior[Fields.STATUS] if org in origin
            ]

        status_transition = {}
        if len(prior_status) == 0:
            # pylint: disable=colrev-missed-constant-usage
            status_transition[record_id] = "load"
        else:
            proc_transition_list: list = [
                x["trigger"]
                for x in colrev.record.RecordStateModel.transitions
                if str(x["source"]) == prior_status[0] and str(x["dest"]) == status
            ]
            if len(proc_transition_list) == 0 and prior_status[0] != status:
                status_data["start_states"].append(prior_status[0])
                if prior_status[0] not in colrev.record.RecordState:
                    raise colrev_exceptions.StatusFieldValueError(
                        record_id, Fields.STATUS, prior_status[0]
                    )
                if status not in colrev.record.RecordState:
                    raise colrev_exceptions.StatusFieldValueError(
                        record_id, Fields.STATUS, str(status)
                    )

                status_data["invalid_state_transitions"].append(
                    f"{record_id}: {prior_status[0]} to {status}"
                )
            if 0 == len(proc_transition_list):
                # pylint: disable=colrev-missed-constant-usage
                status_transition[record_id] = "load"
            else:
                proc_transition = proc_transition_list.pop()
                status_transition[record_id] = proc_transition
        return status_transition

    def _retrieve_status_data(self, *, prior: dict, records: dict) -> dict:
        status_data: dict = {
            "pdf_not_exists": [],
            "status_fields": [],
            "status_transitions": [],
            "start_states": [],
            "screening_criteria_list": [],
            "IDs": [],
            "entries_without_origin": [],
            "record_links_in_bib": [],
            "persisted_IDs": [],
            "origin_ID_list": {},
            "invalid_state_transitions": [],
        }

        for record_dict in records.values():
            status_data["IDs"].append(record_dict[Fields.ID])

            for org in record_dict[Fields.ORIGIN]:
                if org in status_data["origin_ID_list"]:
                    status_data["origin_ID_list"][org].append(record_dict[Fields.ID])
                else:
                    status_data["origin_ID_list"][org] = [record_dict[Fields.ID]]

            post_md_processed_states = colrev.record.RecordState.get_post_x_states(
                state=colrev.record.RecordState.md_processed
            )
            if record_dict[Fields.STATUS] in post_md_processed_states:
                for origin_part in record_dict[Fields.ORIGIN]:
                    status_data["persisted_IDs"].append(
                        [origin_part, record_dict[Fields.ID]]
                    )

            if Fields.FILE in record_dict:
                if Path(record_dict[Fields.FILE]).is_file():
                    status_data["pdf_not_exists"].append(record_dict[Fields.ID])

            if [] != record_dict.get(Fields.ORIGIN, []):
                for org in record_dict[Fields.ORIGIN]:
                    status_data["record_links_in_bib"].append(org)
            else:
                status_data["entries_without_origin"].append(record_dict[Fields.ID])

            status_data["status_fields"].append(record_dict[Fields.STATUS])

            if Fields.SCREENING_CRITERIA in record_dict:
                ec_case = [
                    record_dict[Fields.ID],
                    record_dict[Fields.STATUS],
                    record_dict[Fields.SCREENING_CRITERIA],
                ]
                status_data["screening_criteria_list"].append(ec_case)

            status_transition = self._get_status_transitions(
                record_id=record_dict[Fields.ID],
                origin=record_dict[Fields.ORIGIN],
                prior=prior,
                status=record_dict[Fields.STATUS],
                status_data=status_data,
            )

            status_data["status_transitions"].append(status_transition)

        return status_data

    def check_repo_basics(self) -> list:
        """Calls data.main() to update the stats"""

        data_operation = self.review_manager.get_data_operation(
            notify_state_transition_operation=False
        )

        if self.review_manager.dataset.records_file.is_file():
            self.records = self.review_manager.dataset.load_records_dict()

        check_scripts: list[dict[str, typing.Any]] = []
        data_checks = [
            {
                "script": data_operation.main,
                "params": {"records": self.records, "silent_mode": True},
            },
            {
                "script": self.review_manager.update_status_yaml,
                "params": {"records": self.records},
            },
        ]

        check_scripts.extend(data_checks)

        failure_items = []
        for check_script in check_scripts:
            try:
                # self.review_manager.logger.info(check_script["script"])
                if not check_script["params"]:
                    # self.review_manager.logger.debug(
                    #     "%s() called", check_script["script"].__name__
                    # )
                    check_script["script"]()
                else:
                    # self.review_manager.logger.debug(
                    #     "%s(params) called", check_script["script"].__name__
                    # )
                    if isinstance(check_script["params"], list):
                        check_script["script"](*check_script["params"])
                    else:
                        check_script["script"](**check_script["params"])
                # self.review_manager.logger.debug(
                #     "%s: passed\n", check_script["script"].__name__
                # )
            except (
                colrev_exceptions.MissingDependencyError,
                colrev_exceptions.GitConflictError,
                colrev_exceptions.PropagatedIDChange,
                colrev_exceptions.DuplicateIDsError,
                colrev_exceptions.OriginError,
                colrev_exceptions.FieldValueError,
                colrev_exceptions.StatusTransitionError,
                colrev_exceptions.UnstagedGitChangesError,
                colrev_exceptions.StatusFieldValueError,
            ) as exc:
                failure_items.append(f"{type(exc).__name__}: {exc}")
        return failure_items

    def check_repo_extended(self) -> list:
        """Calls all checks that require prior data (take longer)"""

        # pylint: disable=not-a-mapping

        self.records: typing.Dict[str, typing.Any] = {}
        if self.review_manager.dataset.records_file.is_file():
            self.records = self.review_manager.dataset.load_records_dict()

        # We work with exceptions because each issue may be raised in different checks.
        # Currently, linting is limited for the scripts.

        environment_manager = self.review_manager.get_environment_manager()
        check_scripts: list[dict[str, typing.Any]] = [
            {
                "script": environment_manager.check_git_installed,
                "params": [],
            },
            {"script": self._check_git_conflicts, "params": []},
            {"script": self.check_repository_setup, "params": []},
            {"script": self._check_software, "params": []},
        ]

        if self.review_manager.dataset.records_file.is_file():
            if self.review_manager.dataset.file_in_history(
                filepath=self.review_manager.dataset.RECORDS_FILE_RELATIVE
            ):
                prior = self._retrieve_prior()
                self.review_manager.logger.debug("prior")
                self.review_manager.logger.debug(
                    self.review_manager.p_printer.pformat(prior)
                )
            else:  # if RECORDS_FILE not yet in git history
                prior = {}

            status_data = self._retrieve_status_data(prior=prior, records=self.records)

            main_refs_checks = [
                {"script": self.check_sources, "params": []},
            ]
            # Note : duplicate record IDs are already prevented by pybtex...

            if prior:  # if RECORDS_FILE in git history
                main_refs_checks.extend(
                    [
                        {
                            "script": self._check_colrev_origins,
                            "params": {"status_data": status_data},
                        },
                        {
                            "script": self._check_change_in_propagated_ids,
                            "params": {"prior": prior, "status_data": status_data},
                        },
                        {
                            "script": self.check_status_transitions,
                            "params": {"status_data": status_data},
                        },
                        {
                            "script": self._check_records_screen,
                            "params": {"status_data": status_data},
                        },
                        {
                            "script": self.check_fields,
                            "params": {"status_data": status_data},
                        },
                    ]
                )

            check_scripts.extend(main_refs_checks)

        failure_items = []
        for check_script in check_scripts:
            try:
                # self.review_manager.logger.info(check_script["script"])
                if not check_script["params"]:
                    # self.review_manager.logger.debug(
                    #     "%s() called", check_script["script"].__name__
                    # )
                    check_script["script"]()
                else:
                    # self.review_manager.logger.debug(
                    #     "%s(params) called", check_script["script"].__name__
                    # )
                    if isinstance(check_script["params"], list):
                        check_script["script"](*check_script["params"])
                    else:
                        check_script["script"](**check_script["params"])
                # self.review_manager.logger.debug(
                #     "%s: passed\n", check_script["script"].__name__
                # )
            except (
                colrev_exceptions.MissingDependencyError,
                colrev_exceptions.GitConflictError,
                colrev_exceptions.PropagatedIDChange,
                colrev_exceptions.DuplicateIDsError,
                colrev_exceptions.OriginError,
                colrev_exceptions.FieldValueError,
                colrev_exceptions.StatusTransitionError,
                colrev_exceptions.UnstagedGitChangesError,
                colrev_exceptions.StatusFieldValueError,
            ) as exc:
                failure_items.append(f"{type(exc).__name__}: {exc}")
        return failure_items

    def check_repo(self) -> dict:
        """Check whether the repository is in a consistent state
        Entrypoint for pre-commit hooks
        """

        failure_items = []
        failure_items.extend(self.check_repo_extended())
        failure_items.extend(self.check_repo_basics())

        if failure_items:
            return {"status": ExitCodes.FAIL, "msg": "  " + "\n  ".join(failure_items)}
        return {"status": ExitCodes.SUCCESS, "msg": "Everything ok."}<|MERGE_RESOLUTION|>--- conflicted
+++ resolved
@@ -17,12 +17,6 @@
 from colrev.constants import ExitCodes
 from colrev.constants import Fields
 
-<<<<<<< HEAD
-if TYPE_CHECKING:  # pragma: no cover
-    import colrev.review_manager
-
-=======
->>>>>>> adb75506
 
 class Checker:
     """The CoLRev checker makes sure the project setup is ok"""
