--- conflicted
+++ resolved
@@ -153,10 +153,7 @@
                 file.write(line + "\n")
 
     # pylint: disable=line-too-long
-<<<<<<< HEAD
-=======
     # pylint: disable=too-many-branches
->>>>>>> fd698b1b
     # flake8: noqa: E501
     def _get_header_info(self, package: colrev.package_manager.package.Package) -> str:
 
@@ -174,19 +171,7 @@
         # # Write the modified HTML back to the file
         # with open('output.html', 'w') as f:
         #     f.write(str(soup))
-<<<<<<< HEAD
-
-        header_info = f"{package.name}\n"
-        header_info += "=" * len(package.name) + "\n\n"
-        header_info += "Package\n"
-        header_info += "-" * 20 + "\n\n"
-        header_info += (
-            f"- Maintainer: {', '.join(x['name'] for x in package.authors)}\n"
-        )
-        header_info += f"- License: {package.license}\n\n"
-=======
         header_info = ""
->>>>>>> fd698b1b
         header_info += ".. |EXPERIMENTAL| image:: https://img.shields.io/badge/status-experimental-blue\n"
         header_info += "   :height: 14pt\n"
         header_info += "   :target: https://colrev.readthedocs.io/en/latest/dev_docs/dev_status.html\n"
@@ -196,12 +181,6 @@
         header_info += ".. |STABLE| image:: https://img.shields.io/badge/status-stable-brightgreen\n"
         header_info += "   :height: 14pt\n"
         header_info += "   :target: https://colrev.readthedocs.io/en/latest/dev_docs/dev_status.html\n"
-<<<<<<< HEAD
-        header_info += ".. list-table::\n"
-        header_info += "   :header-rows: 1\n"
-        header_info += "   :widths: 20 30 80\n\n"
-
-=======
         header_info += ".. |GIT_REPO| image:: /_static/svg/iconmonstr-code-fork-1.svg\n"
         header_info += "   :width: 15\n"
         header_info += "   :alt: Git repository\n"
@@ -239,7 +218,6 @@
         header_info += ".. list-table::\n"
         header_info += "   :header-rows: 1\n"
         header_info += "   :widths: 20 30 80\n\n"
->>>>>>> fd698b1b
         header_info += "   * - Endpoint\n"
         header_info += "     - Status\n"
         header_info += "     - Add\n"
