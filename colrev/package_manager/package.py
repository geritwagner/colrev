#! /usr/bin/env python
"""CoLRev package."""
from __future__ import annotations

import importlib.util
from importlib.metadata import distribution
from importlib.metadata import distributions
from importlib.metadata import PackageNotFoundError
from pathlib import Path
from typing import Any

import zope.interface.exceptions
from zope.interface.verify import verifyClass

import colrev.env.utils
import colrev.exceptions as colrev_exceptions
import colrev.package_manager.interfaces
import colrev.process.operation
import colrev.record.record
import colrev.settings
from colrev.constants import EndpointType

# Inspiration for package descriptions:
# https://github.com/rstudio/reticulate/blob/
# 9ebca7ecc028549dadb3d51d2184f9850f6f9f9d/DESCRIPTION


ENDPOINT_OVERVIEW = colrev.package_manager.interfaces.ENDPOINT_OVERVIEW


class Package:
    """A Python package for CoLRev"""

    def __init__(self, package_identifier: str) -> None:
        try:
            self.package = distribution(package_identifier)
        except PackageNotFoundError as exc:
            # Note: The distribution(package_identifier)
            # does not seem to work reliably (across matrix tests on GitHub Actions)
            for dist in distributions():
                if dist.metadata["Name"] == package_identifier:
                    self.package = dist
                    break
            else:
                raise colrev_exceptions.MissingDependencyError(
                    f"Package {package_identifier} not found"
                ) from exc

        if not self.package.files:
            raise colrev_exceptions.MissingDependencyError(
                f"Package {package_identifier} not a CoLRev package " "(no files found)"
            )

        package_path = self.package.files[0].locate()
        self.package_dir = Path(package_path).parent

        # Note: The metadata() function does not work reliably
        # package_metadata = metadata(package_identifier)
        self.name = self.package.metadata["Name"]
        self.version = self.package.metadata["Version"]
<<<<<<< HEAD

        # TODO : status etc. is not available through pyproject.toml (needed for docus)
        # self.status = package_metadata["dev_status"]
        # self.colrev_doc_link = package_metadata["colrev_doc_link"]
=======
>>>>>>> a5e2ab85

    def has_endpoint(self, endpoint_type: EndpointType) -> bool:
        """Check if the package has a specific endpoint type"""

        return endpoint_type.value in [e.name for e in self.package.entry_points]

    def get_endpoint(self, endpoint_type: EndpointType) -> str:
        """Get the endpoint for a package type"""

        if endpoint_type.value not in [e.name for e in self.package.entry_points]:
            raise colrev_exceptions.MissingDependencyError(
                f"Package {self.name} does not have a {endpoint_type} endpoint"
            )

        return [e for e in self.package.entry_points if e.name == endpoint_type.value][
            0
        ].value

    def _endpoint_verified(
        self, endpoint_class: Any, endpoint_type: EndpointType, identifier: str
    ) -> bool:
        interface_definition = ENDPOINT_OVERVIEW[endpoint_type]["import_name"]
        try:
            verifyClass(interface_definition, endpoint_class)  # type: ignore
            return True
        except zope.interface.exceptions.BrokenImplementation as exc:
            print(f"Error registering endpoint {identifier}: {exc}")
        return False

    def get_endpoint_class(self, package_type: EndpointType) -> Any:
        """Get the endpoint class for a package type"""
        if not self.has_endpoint(package_type):
            raise colrev_exceptions.MissingDependencyError(
                f"Package {self.name} does not have a {package_type} endpoint"
            )

        endpoint_path = self.get_endpoint(package_type)
        module_name, class_name = endpoint_path.split(":")
        module = importlib.import_module(module_name)
        cls = getattr(module, class_name)
        if not self._endpoint_verified(cls, package_type, self.name):
            raise colrev_exceptions.MissingDependencyError(
                f"Endpoint {class_name} in {module_name} "
                f"does not implement the {package_type} interface"
            )
        return cls

    def add_to_type_identifier_endpoint_dict(
        self, type_identifier_endpoint_dict: dict
    ) -> None:
        """Add the package to the type_identifier_endpoint_dict dict"""

        for endpoint_type in EndpointType:
            if self.has_endpoint(endpoint_type):
                type_identifier_endpoint_dict[endpoint_type][self.name] = (
                    self.get_endpoint(endpoint_type)
                )<|MERGE_RESOLUTION|>--- conflicted
+++ resolved
@@ -58,13 +58,6 @@
         # package_metadata = metadata(package_identifier)
         self.name = self.package.metadata["Name"]
         self.version = self.package.metadata["Version"]
-<<<<<<< HEAD
-
-        # TODO : status etc. is not available through pyproject.toml (needed for docus)
-        # self.status = package_metadata["dev_status"]
-        # self.colrev_doc_link = package_metadata["colrev_doc_link"]
-=======
->>>>>>> a5e2ab85
 
     def has_endpoint(self, endpoint_type: EndpointType) -> bool:
         """Check if the package has a specific endpoint type"""
