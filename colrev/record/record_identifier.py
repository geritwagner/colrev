#! /usr/bin/env python
"""Functionality to identify records."""
from __future__ import annotations

import logging
import os
import re
import tempfile
import typing
from pathlib import Path

import imagehash
<<<<<<< HEAD
=======
import pymupdf
>>>>>>> 3bd900bd
from nameparser import HumanName
from PIL import Image

import colrev.env.utils
import colrev.exceptions as colrev_exceptions
from colrev.constants import Colors
from colrev.constants import ENTRYTYPES
from colrev.constants import Fields
from colrev.constants import FieldSet
from colrev.constants import FieldValues
from colrev.constants import RecordState

# import PyMuPDF

if typing.TYPE_CHECKING:  # pragma: no cover
    import colrev.record.record


def _format_author_field_for_cid(input_string: str) -> str:
    input_string = input_string.replace("\n", " ").replace("'", "")
    names = input_string.replace("; ", " and ").split(" and ")
    author_list = []
    for name in names:
        if name.rstrip()[-1:] == ",":
            # if last-names only (eg, "Webster, and Watson, ")
            if len(name[:-2]) > 1:
                author_list.append(str(name.rstrip()[:-1]))
        else:
            parsed_name = HumanName(name)
            # Note: do not set parsed_name.string_format as a global constant
            # to preserve consistent creation of identifiers
            parsed_name.string_format = "{last} "
            if len(parsed_name.middle) > 0:
                parsed_name.middle = parsed_name.middle[:1]
            if len(parsed_name.first) > 0:
                parsed_name.first = parsed_name.first[:1]
            if len(parsed_name.nickname) > 0:
                parsed_name.nickname = ""

            if len(str(parsed_name)) > 1:
                author_list.append(str(parsed_name))

    return " ".join(author_list)


def _get_container_title(record: colrev.record.record.Record) -> str:
    # Note: custom __get_container_title for the colrev_id

    # school as the container title for theses
    if record.data[Fields.ENTRYTYPE] in ["phdthesis", "masterthesis"]:
        container_title = record.data[Fields.SCHOOL]
    # for technical reports
    elif record.data[Fields.ENTRYTYPE] == ENTRYTYPES.TECHREPORT:
        container_title = record.data["institution"]
    elif record.data[Fields.ENTRYTYPE] == ENTRYTYPES.INPROCEEDINGS:
        container_title = record.data[Fields.BOOKTITLE]
    elif record.data[Fields.ENTRYTYPE] == ENTRYTYPES.ARTICLE:
        container_title = record.data[Fields.JOURNAL]
    elif Fields.SERIES in record.data:
        container_title = record.data[Fields.SERIES]
    elif Fields.URL in record.data:
        container_title = record.data[Fields.URL]
    else:  # pragma: no cover
        raise KeyError

    return container_title


def _robust_append(input_string: str, *, to_append: str) -> str:
    input_string = str(input_string)
    to_append = str(to_append).replace("\n", " ").replace("/", " ")
    to_append = to_append.rstrip().lstrip().replace("–", " ")
    to_append = to_append.replace("emph{", "")
    to_append = to_append.replace("&amp;", "and")
    to_append = to_append.replace(" & ", " and ")
    to_append = colrev.env.utils.remove_accents(to_append)
    to_append = re.sub("[^0-9a-zA-Z -]+", "", to_append)
    to_append = re.sub(r"\s+", "-", to_append)
    to_append = re.sub(r"-+", "-", to_append)
    to_append = to_append.lower()
    if len(to_append) > 1:
        to_append = to_append.rstrip("-")
    input_string = input_string + "|" + to_append
    return input_string


def _check_colrev_id_preconditions(
    record: colrev.record.record.Record,
    *,
    assume_complete: bool,
) -> None:
    if assume_complete:
        return
    if record.data.get(Fields.STATUS, "NA") in [
        RecordState.md_imported,
        RecordState.md_needs_manual_preparation,
    ]:
        raise colrev_exceptions.NotEnoughDataToIdentifyException(
            msg="cannot determine field requirements "
            "(e.g., volume/number for journal articles)",
            missing_fields=["colrev_status/field_requirements"],
        )
    # Make sure that colrev_ids are not generated when
    # identifying_field_keys are UNKNOWN but possibly required
    for identifying_field_key in FieldSet.IDENTIFYING_FIELD_KEYS:
        if record.data.get(identifying_field_key, "") == FieldValues.UNKNOWN:
            raise colrev_exceptions.NotEnoughDataToIdentifyException(
                msg=f"{identifying_field_key} unknown (maybe required)",
                missing_fields=[identifying_field_key],
            )


def _get_colrev_id_from_record(record: colrev.record.record.Record) -> str:
    try:
        # Including the version of the identifier prevents cases
        # in which almost all identifiers are identical
        # (and very few identifiers change)
        # when updating the identifier function function
        # (this may look like an anomaly and be hard to identify)
        srep = "colrev_id1:"
        if record.data[Fields.ENTRYTYPE].lower() == ENTRYTYPES.ARTICLE:
            srep = _robust_append(srep, to_append="a")
        elif record.data[Fields.ENTRYTYPE].lower() == "inproceedings":
            srep = _robust_append(srep, to_append="p")
        else:
            srep = _robust_append(
                input_string=srep, to_append=record.data[Fields.ENTRYTYPE].lower()
            )
        srep = _robust_append(
            input_string=srep,
            to_append=_get_container_title(record),
        )
        if record.data[Fields.ENTRYTYPE] == ENTRYTYPES.ARTICLE:
            # Note: volume/number may not be required.
            srep = _robust_append(
                input_string=srep, to_append=record.data.get(Fields.VOLUME, "-")
            )
            srep = _robust_append(
                input_string=srep, to_append=record.data.get(Fields.NUMBER, "-")
            )
        srep = _robust_append(srep, to_append=record.data[Fields.YEAR])
        author = _format_author_field_for_cid(record.data[Fields.AUTHOR])
        if author.replace("-", "") == "":
            raise colrev_exceptions.NotEnoughDataToIdentifyException(
                msg="Missing field:", missing_fields=[Fields.AUTHOR]
            )
        srep = _robust_append(srep, to_append=author)
        srep = _robust_append(srep, to_append=record.data[Fields.TITLE])

        srep = srep.replace(";", "")  # ";" is the separator in colrev_id list
        # Note : pages not needed.
        # pages = record_dict.get(Fields.PAGES, "")
        # srep = _robust_append(srep, pages)
    except KeyError as exc:
        if Fields.ENTRYTYPE in str(exc):
            print(f"Missing ENTRYTYPE in {record.data.get(Fields.ID, record.data)}")
        key = "unknown"
        if exc.args:
            key = exc.args[0]
        raise colrev_exceptions.NotEnoughDataToIdentifyException(
            msg="Missing field:" + str(exc), missing_fields=[key]
        )
    return srep


def get_colrev_id(record: colrev.record.record.Record, *, assume_complete: bool) -> str:
    """Create the colrev_id"""

    _check_colrev_id_preconditions(
        record,
        assume_complete=assume_complete,
    )
    srep = _get_colrev_id_from_record(record)

    # Safeguard against titles that are rarely distinct
    if any(x in srep for x in ["|minitrack-introduction"]):
        raise colrev_exceptions.NotEnoughDataToIdentifyException(
            msg="Title typically non-distinct", missing_fields=[Fields.TITLE]
        )

    return srep


def _get_colrev_pdf_id_cpid2(pdf_path: Path) -> str:
    with tempfile.NamedTemporaryFile(suffix=".png") as temp_file:
        file_name = temp_file.name
        try:
            doc: pymupdf.Document = pymupdf.open(pdf_path)
            page = next(iter(doc))  # get the first page
            pix = page.get_pixmap(dpi=200)
            pix.save(file_name)  # store image as a PNG
            with Image.open(file_name) as img:
                average_hash = imagehash.average_hash(img, hash_size=32)
                average_hash_str = str(average_hash).replace("\n", "")
                if len(average_hash_str) * "0" == average_hash_str:
                    raise colrev_exceptions.PDFHashError(path=pdf_path)
                return "cpid2:" + average_hash_str
        except StopIteration as exc:  # pragma: no cover
            raise colrev_exceptions.PDFHashError(path=pdf_path) from exc
        except pymupdf.FileDataError as exc:
            raise colrev_exceptions.InvalidPDFException(path=pdf_path) from exc
        except RuntimeError as exc:
            raise colrev_exceptions.PDFHashError(path=pdf_path) from exc


def get_colrev_pdf_id(pdf_path: Path, *, cpid_version: str = "cpid2") -> str:
    """Get the PDF hash"""

    pdf_path = pdf_path.resolve()
    if 0 == os.path.getsize(pdf_path):
        logging.error("%sPDF with size 0: %s %s", Colors.RED, pdf_path, Colors.END)
        raise colrev_exceptions.InvalidPDFException(path=pdf_path)

    if cpid_version == "cpid2":
        return _get_colrev_pdf_id_cpid2(pdf_path)

    raise NotImplementedError


def get_toc_key(record: colrev.record.record.Record) -> str:
    """Get the record's toc-key"""

    try:
        if record.data[Fields.ENTRYTYPE] == ENTRYTYPES.ARTICLE:
            toc_key = (
                record.data[Fields.JOURNAL]
                .replace(" ", "-")
                .replace("\\", "")
                .replace("&", "and")
                .lower()
            )
            toc_key += (
                f"|{record.data[Fields.VOLUME]}"
                if (
                    FieldValues.UNKNOWN
                    != record.data.get(Fields.VOLUME, FieldValues.UNKNOWN)
                )
                else "|-"
            )
            toc_key += (
                f"|{record.data[Fields.NUMBER]}"
                if (
                    FieldValues.UNKNOWN
                    != record.data.get(Fields.NUMBER, FieldValues.UNKNOWN)
                )
                else "|-"
            )

        elif record.data[Fields.ENTRYTYPE] == ENTRYTYPES.INPROCEEDINGS:
            toc_key = (
                record.data[Fields.BOOKTITLE]
                .replace(" ", "-")
                .replace("\\", "")
                .replace("&", "and")
                .lower()
                + f"|{record.data.get(Fields.YEAR, '')}"
            )
        else:
            msg = (
                f"ENTRYTYPE {record.data[Fields.ENTRYTYPE]} "
                + f"({record.data[Fields.ID]}) not toc-identifiable"
            )
            raise colrev_exceptions.NotTOCIdentifiableException(msg)
    except KeyError as exc:
        raise colrev_exceptions.NotTOCIdentifiableException(
            f"missing key {exc}"
        ) from exc

    return toc_key<|MERGE_RESOLUTION|>--- conflicted
+++ resolved
@@ -10,10 +10,7 @@
 from pathlib import Path
 
 import imagehash
-<<<<<<< HEAD
-=======
 import pymupdf
->>>>>>> 3bd900bd
 from nameparser import HumanName
 from PIL import Image
 
@@ -25,8 +22,6 @@
 from colrev.constants import FieldSet
 from colrev.constants import FieldValues
 from colrev.constants import RecordState
-
-# import PyMuPDF
 
 if typing.TYPE_CHECKING:  # pragma: no cover
     import colrev.record.record
