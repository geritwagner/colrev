#! /usr/bin/env python
"""Template for a custom SearchSource PackageEndpoint"""
from __future__ import annotations

from pathlib import Path

import zope.interface
from dacite import from_dict

import colrev.exceptions as colrev_exceptions
import colrev.operation
from colrev.constants import Fields

<<<<<<< HEAD
if TYPE_CHECKING:  # pragma: no cover
    import colrev.ops.search.Search

=======
>>>>>>> adb75506

@zope.interface.implementer(
    colrev.env.package_manager.SearchSourcePackageEndpointInterface
)
class CustomSearch:
    """Class for custom search scripts"""

    settings_class = colrev.env.package_manager.DefaultSettings
    source_identifier = "custom"

    def __init__(
        self,
        *,
        source_operation: colrev.ops.search.Search,  # pylint: disable=unused-argument
        settings: dict,
    ) -> None:
        self.settings = from_dict(data_class=self.settings_class, data=settings)

    def run_search(
        self,
        search_operation: colrev.ops.search.Search,
        params: dict,  # pylint: disable=unused-argument
        feed_file: Path,
    ) -> None:
        """Run the search"""

        max_id = 1
        if not feed_file.is_file():
            records = {}
        else:
            with open(feed_file, encoding="utf8") as bibtex_file:
                records = search_operation.review_manager.dataset.load_records_dict(
                    load_str=bibtex_file.read()
                )

            max_id = (
                max(
                    [
                        int(x[Fields.ID])
                        for x in records.values()
                        if x[Fields.ID].isdigit()
                    ]
                    + [1]
                )
                + 1
            )

        # Add new records to the dictionary:
        records[max_id] = {
            Fields.ID: max_id,
            Fields.ENTRYTYPE: "article",
            Fields.AUTHOR: "Smith, M.",
            Fields.TITLE: "Editorial",
            Fields.JOURNAL: "nature",
            Fields.YEAR: "2020",
        }

        feed_file.parents[0].mkdir(parents=True, exist_ok=True)
        search_operation.review_manager.dataset.save_records_dict_to_file(
            records=records, save_path=feed_file
        )

    @classmethod
    def validate_search_params(cls, query: str) -> None:
        """Validate the search parameters"""

        if " SCOPE " not in query:
            raise colrev_exceptions.InvalidQueryException(
                "CROSSREF queries require a SCOPE section"
            )

        scope = query[query.find(" SCOPE ") :]
        if "journal_issn" not in scope:
            raise colrev_exceptions.InvalidQueryException(
                "CROSSREF queries require a journal_issn field in the SCOPE section"
            )

    def heuristic(
        self, filename: Path, data: str  # pylint: disable=unused-argument
    ) -> dict:
        """Heuristic to identify the custom source"""

        result = {"confidence": 0}

        return result

    def load_fixes(
        self,
        load_operation: colrev.ops.load.Load,  # pylint: disable=unused-argument
        source: colrev.settings.SearchSource,  # pylint: disable=unused-argument
        records: dict,
    ) -> dict:
        """Load fixes for the custom source"""

        return records

    def prepare(self, record: colrev.record.Record) -> colrev.record.Record:
        """Source-specific preparation for the custom source"""

        return record<|MERGE_RESOLUTION|>--- conflicted
+++ resolved
@@ -11,12 +11,6 @@
 import colrev.operation
 from colrev.constants import Fields
 
-<<<<<<< HEAD
-if TYPE_CHECKING:  # pragma: no cover
-    import colrev.ops.search.Search
-
-=======
->>>>>>> adb75506
 
 @zope.interface.implementer(
     colrev.env.package_manager.SearchSourcePackageEndpointInterface
