--- conflicted
+++ resolved
@@ -283,13 +283,13 @@
             "status": "EXPERIMENTAL"
         },
         {
-<<<<<<< HEAD
             "package_endpoint_identifier": "colrev.add_journal_ranking",
-=======
+            "status": "RED"
+        },
+        {
             "package_endpoint_identifier": "colrev.open_alex_prep",
->>>>>>> 9338defa
-            "status": "RED"
-        }
+            "status": "EXPERIMENTAL"
+      }
     ],
     "prep_man": [
         {
