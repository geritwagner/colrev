#! /usr/bin/env python
import binascii
import hashlib
import os
import re
import time
import typing
import unicodedata
from pathlib import Path

import docker
from bibtexparser.bparser import BibTexParser
from bibtexparser.customization import convert_to_unicode
from elastic_transport import ConnectionError
from elasticsearch import Elasticsearch
from elasticsearch import NotFoundError
from git.exc import InvalidGitRepositoryError
from nameparser import HumanName
from thefuzz import fuzz
from tqdm import tqdm

from colrev_core.process import CheckProcess
from colrev_core.process import Process
from colrev_core.process import ProcessType
from colrev_core.process import RecordState
from colrev_core.review_manager import ReviewManager
from colrev_core.tei import TEI
from colrev_core.tei import TEI_Exception


class LocalIndex(Process):

    global_keys = ["doi", "dblp_key", "pdf_hash", "url"]
    max_len_sha256 = 2 ** 256

    local_index_path = Path.home().joinpath("colrev")
    toc_overview = local_index_path / Path(".toc_index/readme.md")
    teiind_path = local_index_path / Path(".tei_index/")
    annotators_path = local_index_path / Path("annotators")
    elastic_index = local_index_path / Path("index")

    def __init__(self, REVIEW_MANAGER, notify_state_transition_process=False):

        super().__init__(
            REVIEW_MANAGER,
            ProcessType.explore,
            notify_state_transition_process=notify_state_transition_process,
        )

        self.local_registry = self.REVIEW_MANAGER.load_local_registry()
        self.local_repos = self.__load_local_repos()

        es_image = self.REVIEW_MANAGER.docker_images[
            "docker.elastic.co/elasticsearch/elasticsearch"
        ]

        client = docker.from_env()
        try:
            client.containers.run(
                es_image,
                name="elasticsearch",
                ports={"9200/tcp": ("127.0.0.1", 9200)},
                auto_remove=True,
                detach=True,
                environment={
                    "bootstrap.memory_lock": "true",
                    "ES_JAVA_OPTS": "-Xms512m -Xmx512m",
                    "discovery.type": "single-node",
                    "ingest.geoip.downloader.enabled": "false",
                    "xpack.security.enabled": "false",
                    "xpack.security.http.ssl.enabled": "false",
                    "xpack.security.transport.ssl.enabled": "false",
                },
                volumes={
                    str(self.elastic_index): {
                        "bind": "/usr/share/elasticsearch/data",
                        "mode": "rw",
                    }
                },
            )
        except docker.errors.APIError:
            pass

        self.es = Elasticsearch("http://localhost:9200")
        i = 0
        while i < 20:
            try:
                self.es.get(index="record_index", id="test")
                time.sleep(3)
<<<<<<< HEAD
=======
                self.es.get(index="record_index", id="test")
>>>>>>> 22c2ed56
                break
            except ConnectionError:
                print("Waiting until ES instance is available")
                pass
            except NotFoundError:
                pass
                break
        # If not available after 120s: raise error
        self.es.info()
        # self.REVIEW_MANAGER.pp.pprint(self.es.info())

    def __load_local_repos(self) -> typing.List:
        from git.exc import NoSuchPathError
        from git.exc import InvalidGitRepositoryError

        local_repo_list = []
        sources = [x for x in self.local_registry]
        for source in sources:
            try:
                cp_REVIEW_MANAGER = ReviewManager(path_str=source["source_url"])
                CheckProcess(cp_REVIEW_MANAGER)  # to notify
                repo = {
                    "source_url": str(cp_REVIEW_MANAGER.path),
                }
                remote_url = cp_REVIEW_MANAGER.get_remote_url()
                if remote_url is not None:
                    repo["source_link"] = remote_url
                local_repo_list.append(repo)
            except (NoSuchPathError, InvalidGitRepositoryError):
                pass
                continue
        return local_repo_list

    def __robust_append(self, string_to_hash: str, to_append: str) -> str:
        to_append = to_append.replace("\n", " ").rstrip().lstrip().replace("–", " ")
        to_append = re.sub(r"[\.\:“”’]", "", to_append)
        to_append = re.sub(r"\s+", " ", to_append)
        to_append = to_append.lower()
        string_to_hash = string_to_hash + "|" + to_append
        return string_to_hash

    def __rmdiacritics(self, char):
        """
        Return the base character of char, by "removing" any
        diacritics like accents or curls and strokes and the like.
        """
        try:
            desc = unicodedata.name(char)
            cutoff = desc.find(" WITH ")
            if cutoff != -1:
                desc = desc[:cutoff]
                char = unicodedata.lookup(desc)
        except (KeyError, ValueError):
            pass  # removing "WITH ..." produced an invalid name
        return char

    def __remove_accents(self, input_str: str) -> str:
        nfkd_form = unicodedata.normalize("NFKD", input_str)
        wo_ac = [
            self.__rmdiacritics(c) for c in nfkd_form if not unicodedata.combining(c)
        ]
        wo_ac_str = "".join(wo_ac)
        return wo_ac_str

    def __get_container_title(self, record: dict) -> str:

        # if multiple container titles are available, they are concatenated
        container_title = ""

        # school as the container title for theses
        if "school" in record:
            container_title += record["school"]
        # for technical reports
        if "institution" in record:
            container_title += record["institution"]
        if "series" in record:
            container_title += record["series"]
        if "booktitle" in record:
            container_title += record["booktitle"]
        if "journal" in record:
            container_title += record["journal"]

        if "url" in record and not any(
            x in record for x in ["journal", "series", "booktitle"]
        ):
            container_title += record["url"]

        return container_title

    def __format_author_field(self, input_string: str) -> str:
        input_string = input_string.replace("\n", " ")
        names = (
            self.__remove_accents(input_string).replace("; ", " and ").split(" and ")
        )
        author_list = []
        for name in names:
            parsed_name = HumanName(name)
            # Note: do not set this as a global constant to preserve consistent
            # creation of hash_ids
            parsed_name.string_format = "{last}, {first} {middle}"
            if len(parsed_name.middle) > 0:
                parsed_name.middle = parsed_name.middle[:1]
            if len(parsed_name.first) > 0:
                parsed_name.first = parsed_name.first[:1]
            if len(parsed_name.nickname) > 0:
                parsed_name.nickname = ""

            if "," not in str(parsed_name):
                author_list.append(str(parsed_name))
                continue
            author_list.append(str(parsed_name))
        return " and ".join(author_list)

    def get_string_representation(self, record: dict) -> str:

        # Including the version of the hash_function prevents cases
        # in which almost all hash_ids are identical (and very few hash_ids change)
        # when updatingthe hash function
        # (this may look like an anomaly and be hard to identify)
        srep = "v0.1"
        author = record.get("author", "")
        srep = self.__robust_append(srep, record.get("ENTRYTYPE", "NA").lower())
        srep = self.__robust_append(srep, self.__format_author_field(author))
        srep = self.__robust_append(srep, record.get("year", ""))
        title_str = re.sub("[^0-9a-zA-Z]+", " ", record.get("title", ""))
        srep = self.__robust_append(srep, title_str)
        srep = self.__robust_append(srep, self.__get_container_title(record))
        srep = self.__robust_append(srep, record.get("volume", ""))
        srep = self.__robust_append(srep, record.get("number", ""))
        pages = record.get("pages", "")
        srep = self.__robust_append(srep, pages)

        return srep

    def __get_record_hash(self, record: dict) -> str:
        string_to_hash = self.get_string_representation(record)
        return hashlib.sha256(string_to_hash.encode("utf-8")).hexdigest()

    def __increment_hash(self, hash: str) -> str:

        plaintext = binascii.unhexlify(hash)
        # also, we'll want to know our length later on
        plaintext_length = len(plaintext)
        plaintext_number = int.from_bytes(plaintext, "big")

        # recommendation: do not increment by 1
        plaintext_number += 10
        plaintext_number = plaintext_number % self.max_len_sha256

        new_plaintext = plaintext_number.to_bytes(plaintext_length, "big")
        new_hex = binascii.hexlify(new_plaintext)
        # print(new_hex.decode("utf-8"))

        return new_hex.decode("utf-8")

    def __get_tei_index_file(self, hash: str) -> Path:
        return self.local_index_path / Path(f".tei_index/{hash[:2]}/{hash[2:]}.tei.xml")

    def __store_record(self, hash: str, record: dict) -> None:

        # Casting to string (in particular the RecordState Enum)
        record = {k: str(v) for k, v in record.items()}

        if "file" in record:
            try:
                tei_path = self.__get_tei_index_file(hash)
                tei_path.parents[0].mkdir(exist_ok=True, parents=True)
                if Path(record["file"]).is_file():
                    TEI_INSTANCE = TEI(
                        self.REVIEW_MANAGER,
                        pdf_path=Path(record["file"]),
                        tei_path=tei_path,
                        notify_state_transition_process=False,
                    )
                    record["fulltext"] = TEI_INSTANCE.get_tei_str()
            except (TEI_Exception, AttributeError):
                pass

        self.es.index(index="record_index", id=hash, document=record)

        return

    def __retrieve_from_toc_index_based_on_hash(self, hash: str) -> list:

        toc_item_response = self.es.get(index="toc_index", id=hash)
        toc_item = toc_item_response["_source"]

        return toc_item

    def __amend_record(self, hash: str, record: dict) -> None:

        saved_record_response = self.es.get(index="record_index", id=hash)
        saved_record = saved_record_response["_source"]

        # amend saved record
        for k, v in record.items():
            if k in saved_record:
                continue
            saved_record[k] = v

        if "file" in record and "fulltext" not in saved_record:
            try:
                tei_path = self.__get_tei_index_file(hash)
                tei_path.parents[0].mkdir(exist_ok=True, parents=True)
                if Path(record["file"]).is_file():
                    TEI_INSTANCE = TEI(
                        self.REVIEW_MANAGER,
                        pdf_path=Path(record["file"]),
                        tei_path=tei_path,
                        notify_state_transition_process=False,
                    )
                    saved_record["fulltext"] = TEI_INSTANCE.get_tei_str()
            except (TEI_Exception, AttributeError):
                pass

        self.es.update(index="record_index", id=hash, doc=saved_record)
        return

    def __record_index(self, record: dict) -> None:
        record = {k: str(v) for k, v in record.items()}
        hash = self.__get_record_hash(record)

        string_representation = self.get_string_representation(record)
        record["hash_string_representation"] = string_representation

        try:
            # check if the record is already indexed (based on d)
            retrieved_record = self.retrieve_record_from_index(record)

            # if the string_representations are not identical: add to d_index
            if not self.get_string_representation(
                retrieved_record
            ) == self.get_string_representation(record):
                # Note: we need the hash of the retrieved_record (different from record)
                self.__amend_record(self.__get_record_hash(retrieved_record), record)
                return
        except RecordNotInIndexException:
            pass

        while True:
            if not self.es.exists(index="record_index", id=hash):
                self.__store_record(hash, record)
                break
            else:
                saved_record_response = self.es.get(index="record_index", id=hash)
                saved_record = saved_record_response["_source"]
                if string_representation == self.get_string_representation(
                    saved_record
                ):
                    # ok - no collision, update the record
                    # Note : do not update (the record from the first repository
                    # should take precedence - reset the index to update)
                    self.__amend_record(hash, record)
                    break
                else:
                    # to handle the collision:
                    print(f"Collision: {hash}")
                    print(string_representation)
                    print(self.get_string_representation(saved_record))
                    print(saved_record)
                    hash = self.__increment_hash(hash)

        return

    def __get_toc_key(self, record: dict) -> str:
        toc_key = "NA"
        if "article" == record["ENTRYTYPE"]:
            toc_key = f"{record.get('journal', '').lower()}"
            if "volume" in record:
                toc_key = toc_key + f"|{record['volume']}"
            if "number" in record:
                toc_key = toc_key + f"|{record['number']}"
            else:
                toc_key = toc_key + "|"
        elif "inproceedings" == record["ENTRYTYPE"]:
            toc_key = (
                f"{record.get('booktitle', '').lower()}" + f"|{record.get('year', '')}"
            )

        return toc_key

    def __toc_index(self, record) -> None:

        if record.get("ENTRYTYPE", "") in ["article", "inproceedings"]:
            # Note : records are md_prepared, i.e., complete

            toc_key = self.__get_toc_key(record)
            if "NA" == toc_key:
                return

            # print(toc_key)
            hash = hashlib.sha256(toc_key.encode("utf-8")).hexdigest()
            record_string_repr = self.get_string_representation(record)
            while True:
                if not self.es.exists(index="toc_index", id=hash):
                    toc_item = {
                        "toc_key": toc_key,
                        "string_representations": [record_string_repr],
                    }
                    self.es.index(index="toc_index", id=hash, document=toc_item)
                    break
                else:
                    toc_item_response = self.es.get(index="toc_index", id=hash)
                    toc_item = toc_item_response["_source"]
                    if toc_item["toc_key"] == toc_key:
                        # ok - no collision, update the record
                        # Note : do not update (the record from the first repository
                        #  should take precedence - reset the index to update)
                        if record_string_repr not in toc_item["string_representations"]:
                            toc_item["string_representations"].append(  # type: ignore
                                record_string_repr
                            )
                            self.es.update(index="toc_index", id=hash, doc=toc_item)
                        break
                    else:
                        # to handle the collision:
                        print(f"Collision: {hash}")
                        hash = self.__increment_hash(hash)

        return

    def __append_j_variation(
        self, j_variations: list, origin_record: dict, record: dict
    ) -> list:

        if "journal" not in origin_record or "journal" not in record:
            return j_variations
        else:
            if origin_record["journal"] != record["journal"]:
                j_variations.append([origin_record["journal"], record["journal"]])

        return j_variations

    def __append_if_duplicate_repr(
        self, non_identical_representations: list, origin_record: dict, record: dict
    ) -> list:

        required_fields = [
            k
            for k, v in record.items()
            if k
            in [
                "author",
                "title",
                "year",
                "journal",
                "volume",
                "number",
                "pages",
                "booktitle",
            ]
        ]

        if all(required_field in origin_record for required_field in required_fields):
            orig_repr = self.get_string_representation(origin_record)
            main_repr = self.get_string_representation(record)
            if orig_repr != main_repr:
                non_identical_representations.append([orig_repr, main_repr])

        return non_identical_representations

    def __add_to_d_index(self, non_identical_representations: list) -> None:
        non_identical_representations = [
            list(x) for x in {tuple(x) for x in non_identical_representations}
        ]
        if len(non_identical_representations) > 0:

            for (
                non_identical_representation,
                orig_record_string,
            ) in non_identical_representations:

                hash = hashlib.sha256(orig_record_string.encode("utf-8")).hexdigest()
                while True:
                    if not self.es.exists(index="record_index", id=hash):
                        # Note : this should happen rarely/never
                        break
                    else:
                        response = self.es.get(index="record_index", id=hash)
                        saved_record = response["_source"]
                        saved_original_string_repr = saved_record[
                            "hash_string_representation"
                        ]

                        if saved_original_string_repr == orig_record_string:
                            # ok - no collision
                            if non_identical_representation not in saved_record.get(
                                "duplicate_reprs", []
                            ):
                                if "duplicate_reprs" in saved_record:
                                    saved_record["duplicate_reprs"].append(
                                        non_identical_representation
                                    )
                                else:
                                    saved_record["duplicate_reprs"] = [
                                        non_identical_representation
                                    ]
                                self.es.update(
                                    index="record_index", id=hash, doc=saved_record
                                )
                            break
                        else:
                            # to handle the collision:
                            print(f"Collision: {hash}")
                            hash = self.__increment_hash(hash)
        return

    def __d_index(self, records: typing.List[dict]) -> None:

        try:
            search_path = Path(records[0]["source_url"] + "/search/")
        except IndexError:
            pass
            return

        self.REVIEW_MANAGER.logger.info(f"Update d_index for {search_path.parent}")

        # Note : records are at least md_processed.
        duplicate_repr_list = []
        for record in records:
            for orig in record["origin"].split(";"):
                duplicate_repr_list.append(
                    {
                        "origin_source": orig.split("/")[0],
                        "origin_id": orig.split("/")[1],
                        "record": record,
                    }
                )

        if len(duplicate_repr_list) == 0:
            return

        origin_sources = list({x["origin_source"] for x in duplicate_repr_list})
        non_identical_representations: typing.List[list] = []
        j_variations: typing.List[list] = []
        for origin_source in origin_sources:
            os_fp = search_path / Path(origin_source)
            if not os_fp.is_file():
                print(f"source not found {os_fp}")
            else:
                with open(os_fp) as target_db:
                    bib_db = BibTexParser(
                        customization=convert_to_unicode,
                        ignore_nonstandard_types=False,
                        common_strings=True,
                    ).parse_file(target_db, partial=True)

                    origin_source_records = bib_db.entries
                for duplicate_repr in duplicate_repr_list:
                    if duplicate_repr["origin_source"] != origin_source:
                        continue

                    record = duplicate_repr["record"]
                    origin_record_list = [
                        x
                        for x in origin_source_records
                        if x["ID"] == duplicate_repr["origin_id"]
                    ]
                    if len(origin_record_list) != 1:
                        continue
                    origin_record = origin_record_list[0]
                    non_identical_representations = self.__append_if_duplicate_repr(
                        non_identical_representations, origin_record, record
                    )
                    j_variations = self.__append_j_variation(
                        j_variations, origin_record, record
                    )

        # 2. add representations to index
        self.__add_to_d_index(non_identical_representations)

        return

    def __retrieve_record_from_d_index(self, record: dict) -> dict:

        string_representation_record = self.get_string_representation(record)

        try:
            # match_phrase := exact match
            resp = self.es.search(
                index="record_index",
                query={
                    "match_phrase": {"duplicate_reprs": string_representation_record}
                },
            )
            retrieved_record = resp["hits"]["hits"][0]["_source"]

        except (IndexError, NotFoundError):
            pass
            raise RecordNotInIndexException

        if retrieved_record["ENTRYTYPE"] != record["ENTRYTYPE"]:
            raise RecordNotInIndexException

        return self.prep_record_for_return(retrieved_record)

    def __retrieve_from_record_index(self, record: dict) -> dict:

        string_representation = self.get_string_representation(record)
        hash = hashlib.sha256(string_representation.encode("utf-8")).hexdigest()

        while True:  # Note : while breaks with NotFoundError
            res = self.es.get(index="record_index", id=hash)
            retrieved_record = res["_source"]
            if (
                self.get_string_representation(retrieved_record)
                == string_representation
            ):
                break
            hash = self.__increment_hash(hash)

        if retrieved_record["ENTRYTYPE"] != record["ENTRYTYPE"]:
            raise RecordNotInIndexException

        return retrieved_record

    def prep_record_for_return(self, record: dict) -> dict:
        from colrev_core.process import RecordState

        if "hash_string_representation" in record:
            del record["hash_string_representation"]
        # del retrieved_record['source_url']
        if "file" in record:
            if not Path(record["file"]).is_file():
                dir_path = Path(record["source_url"]) / Path(record["file"])
                if dir_path.is_file():
                    record["file"] = str(dir_path)
                pdf_dir_path = (
                    Path(record["source_url"])
                    / self.REVIEW_MANAGER.paths["PDF_DIRECTORY_RELATIVE"]
                    / Path(record["file"])
                )
                if pdf_dir_path.is_file():
                    record["file"] = str(pdf_dir_path)

        if "manual_non_duplicate" in record:
            del record["manual_non_duplicate"]
        record["status"] = RecordState.md_prepared
        return record

    def duplicate_outlets(self) -> bool:
        import collections

        self.REVIEW_MANAGER.logger.info("Validate curated metadata")

        curated_outlets = []
        for source_url in [
            x["source_url"]
            for x in self.local_registry
            if "colrev/curated_metadata/" in x["source_url"]
        ]:
            with open(f"{source_url}/readme.md") as f:
                first_line = f.readline()
            curated_outlets.append(first_line.lstrip("# ").replace("\n", ""))

            with open(f"{source_url}/references.bib") as r:
                outlets = []
                for line in r.readlines():

                    if "journal" == line.lstrip()[:7]:
                        journal = line[line.find("{") + 1 : line.rfind("}")]
                        outlets.append(journal)
                    if "booktitle" == line.lstrip()[:9]:
                        booktitle = line[line.find("{") + 1 : line.rfind("}")]
                        outlets.append(booktitle)

                if len(set(outlets)) != 1:
                    self.REVIEW_MANAGER.logger.error(
                        "Duplicate outlets in curated_metadata of "
                        f"{source_url} : {','.join(list(set(outlets)))}"
                    )
                    return True

        if len(curated_outlets) != len(set(curated_outlets)):
            duplicated = [
                item
                for item, count in collections.Counter(curated_outlets).items()
                if count > 1
            ]
            self.REVIEW_MANAGER.logger.error(
                f"Duplicate outlets in curated_metadata : {','.join(duplicated)}"
            )
            return True

        return False

    def index_records(self) -> None:
        # import shutil

        self.REVIEW_MANAGER.logger.info("Start LocalIndex")

        if self.duplicate_outlets():
            return

        self.REVIEW_MANAGER.logger.info("Reset record_index and toc_index")
        # if self.teiind_path.is_dir():
        #     shutil.rmtree(self.teiind_path)

        self.elastic_index.mkdir(exist_ok=True, parents=True)
        if "record_index" in self.es.indices.get_alias().keys():
            self.es.indices.delete(index="record_index", ignore=[400, 404])
        if "toc_index" in self.es.indices.get_alias().keys():
            self.es.indices.delete(index="toc_index", ignore=[400, 404])
        self.es.indices.create(index="record_index")
        self.es.indices.create(index="toc_index")

        for source_url in [x["source_url"] for x in self.local_registry]:

            try:
                if not Path(source_url).is_dir():
                    print(f"Warning {source_url} not a directory")
                    continue
                os.chdir(source_url)
                self.REVIEW_MANAGER.logger.info(f"Index records from {source_url}")

                # get ReviewManager for project (after chdir)
                REVIEW_MANAGER = ReviewManager(path_str=str(source_url))
                CHECK_PROCESS = CheckProcess(REVIEW_MANAGER)

                if not CHECK_PROCESS.REVIEW_MANAGER.paths["MAIN_REFERENCES"].is_file():
                    continue

                records = CHECK_PROCESS.REVIEW_MANAGER.REVIEW_DATASET.load_records()
                records = [
                    r
                    for r in records
                    if r["status"]
                    not in [
                        RecordState.md_retrieved,
                        RecordState.md_imported,
                        RecordState.md_prepared,
                        RecordState.md_needs_manual_preparation,
                    ]
                ]

                for record in tqdm(records):
                    record["source_url"] = source_url
                    if "excl_criteria" in record:
                        del record["excl_criteria"]
                    # Note: if the pdf_hash has not been checked,
                    # we cannot use it for retrieval or preparation.
                    if record["status"] not in [
                        RecordState.pdf_prepared,
                        RecordState.rev_excluded,
                        RecordState.rev_included,
                        RecordState.rev_synthesized,
                    ]:
                        if "pdf_hash" in record:
                            del record["pdf_hash"]

                    del record["status"]

                    self.__record_index(record)

                    # Note : only use curated journal metadata for TOC indices
                    # otherwise, TOCs will be incomplete and affect retrieval
                    if "colrev/curated_metadata" in source_url:
                        self.__toc_index(record)

                self.__d_index(records)
            except InvalidGitRepositoryError:
                print(f"InvalidGitRepositoryError: {source_url}")
                pass

        # for annotator in self.annotators_path.glob("*/annotate.py"):
        #     print(f"Load {annotator}")
        #     import imp

        #     annotator_module = imp.load_source("annotator_module", str(annotator))
        #     annotate = getattr(annotator_module, "annotate")
        #     annotate(self)
        # TODO : es.update can use functions applied to each record (for the update)

        return

    def retrieve_record_from_toc_index(
        self, record: dict, similarity_threshold: float
    ) -> dict:
        toc_key = self.__get_toc_key(record)

        # 1. get TOC
        hash = hashlib.sha256(toc_key.encode("utf-8")).hexdigest()
        toc_items = []
        while True:
            if not self.es.exists(index="toc_index", id=hash):
                break
            else:
                res = self.__retrieve_from_toc_index_based_on_hash(hash)
                if toc_key == res["toc_key"]:  # type: ignore
                    toc_items = res["string_representations"]  # type: ignore
                    break
                else:
                    # to handle the collision:
                    print(f"Collision: {hash}")
                    hash = self.__increment_hash(hash)

        # 2. get most similar record
        record_string_repr = self.get_string_representation(record)
        if len(toc_items) > 0:
            sim_list = []
            for saved_toc_record_str_repr in toc_items:
                # Note : using a simpler similarity measure
                # because the publication outlet parameters are already identical
                sv = fuzz.ratio(record_string_repr, saved_toc_record_str_repr) / 100
                sim_list.append(sv)

            if max(sim_list) > similarity_threshold:
                saved_toc_record_str_repr = toc_items[sim_list.index(max(sim_list))]

                hash = hashlib.sha256(
                    saved_toc_record_str_repr.encode("utf-8")
                ).hexdigest()
                res = self.es.get(index="record_index", id=str(hash))
                record = res["_source"]  # type: ignore
                return self.prep_record_for_return(record)

        raise RecordNotInIndexException()
        return record

    def get_from_index_exact_match(self, index_name, key, value) -> dict:
        resp = self.es.search(index=index_name, query={"match_phrase": {key: value}})
        res = resp["hits"]["hits"][0]["_source"]
        return res

    def retrieve_record_from_index(self, record: dict) -> dict:
        """
        Convenience function to retrieve the indexed record metadata
        based on another record
        """

        retrieved_record: typing.Dict = dict()

        # 1. Try using global-ids
        if not retrieved_record:
            for k, v in record.items():
                if k not in self.global_keys or "ID" == k:
                    continue
                try:
                    retrieved_record = self.get_from_index_exact_match(
                        "record_index", k, v
                    )
                except (IndexError, NotFoundError):
                    pass

        if retrieved_record:
            self.REVIEW_MANAGER.logger.debug("Retrieved from g_id index")
            return self.prep_record_for_return(retrieved_record)

        # 2. Try the record index

        if not retrieved_record:
            try:
                retrieved_record = self.__retrieve_from_record_index(record)
            except (NotFoundError, RecordNotInIndexException):
                pass

        if retrieved_record:
            self.REVIEW_MANAGER.logger.debug("Retrieved from record index")
            return self.prep_record_for_return(retrieved_record)

        # 3. Try the duplicate representation index
        if not retrieved_record:
            try:
                retrieved_record = self.__retrieve_record_from_d_index(record)
            except FileNotFoundError:
                pass

        if not retrieved_record:
            raise RecordNotInIndexException(record.get("ID", "no-key"))

        self.REVIEW_MANAGER.logger.debug("Retrieved from d index")
        return self.prep_record_for_return(retrieved_record)

    def set_source_url_link(self, record: dict) -> dict:
        if "source_url" in record:
            for local_repo in self.local_repos:
                if local_repo["source_url"] == record["source_url"]:
                    if "source_link" in local_repo:
                        record["source_url"] = local_repo["source_link"]

        return record

    def set_source_path(self, record: dict) -> dict:
        if "source_url" in record:
            for local_repo in self.local_repos:
                if local_repo["source_link"] == record["source_url"]:
                    record["source_url"] = local_repo["source_url"]

        return record

    def is_duplicate(self, record1: dict, record2: dict) -> str:
        """Convenience function to check whether two records are a duplicate"""

        # Note : the retrieve_record_from_index also checks the d_index, i.e.,
        # if the IDs and source_urls are identical,
        # record1 and record2 have been mapped to the same record
        # if record1 and record2 in index (and same source_url): return 'no'
        try:
            r1_index = self.retrieve_record_from_index(record1)
            r2_index = self.retrieve_record_from_index(record2)
            if r1_index["source_url"] == r2_index["source_url"]:
                if r1_index["ID"] == r2_index["ID"]:
                    return "yes"
                else:
                    return "no"

            # Note : We know that records are not duplicates when they are
            # part of curated_metadata repositories and their IDs are not identical
            # For the same journal, only deduplicated records are indexed
            # We make sure that journals are only indexed once
            if (
                "colrev/curated_metadata" in r1_index["source_url"]
                and "colrev/curated_metadata" in r2_index["source_url"]
            ):
                if r1_index["ID"] != r2_index["ID"]:
                    return "no"

        except RecordNotInIndexException:
            pass
            return "unknown"

        return "unknown"

    def analyze(self, threshold: float = 0.95) -> None:

        # TODO : update based on es index
        # import pandas as pd

        # changes = []
        # for d_file in self.dind_path.rglob("*.txt"):
        #     str1, str2 = d_file.read_text().split("\n")
        #     similarity = fuzz.ratio(str1, str2) / 100
        #     if similarity < threshold:
        #         changes.append(
        #             {"similarity": similarity, "str": str1, "fname": str(d_file)}
        #         )
        #         changes.append(
        #             {"similarity": similarity, "str": str2, "fname": str(d_file)}
        #         )

        # df = pd.DataFrame(changes)
        # df = df.sort_values(by=["similarity", "fname"])
        # df.to_csv("changes.csv", index=False)
        # print("Exported changes.csv")

        # pdf_hashes = []
        # https://bit.ly/3tbypkd
        # for r_file in self.rind_path.rglob("*.bib"):

        #     with open(r_file) as f:
        #         while True:
        #             line = f.readline()
        #             if not line:
        #                 break
        #             if "pdf_hash" in line[:9]:
        #                 pdf_hashes.append(line[line.find("{") + 1 : line.rfind("}")])

        # import collections

        # pdf_hashes_dupes = [
        #     item for item, count in
        #       collections.Counter(pdf_hashes).items() if count > 1
        # ]

        # with open("non-unique-pdf-hashes.txt", "w") as o:
        #     o.write("\n".join(pdf_hashes_dupes))
        # print("Export non-unique-pdf-hashes.txt")
        return


class Resources:

    curations_path = Path.home().joinpath("colrev/curated_metadata")
    annotators_path = Path.home().joinpath("colrev/annotators")

    def __init__(self):
        pass

    def install_curated_resource(self, curated_resource: str) -> bool:
        import git
        import shutil

        # check if url else return False
        # validators.url(curated_resource)
        if "http" not in curated_resource:
            curated_resource = "https://github.com/" + curated_resource
        self.curations_path.mkdir(exist_ok=True, parents=True)
        repo_dir = self.curations_path / Path(curated_resource.split("/")[-1])
        annotator_dir = self.annotators_path / Path(curated_resource.split("/")[-1])
        if repo_dir.is_dir():
            print(f"Repo already exists ({repo_dir})")
            return False
        print(f"Download curated resource from {curated_resource}")
        git.Repo.clone_from(curated_resource, repo_dir, depth=1)

        if (repo_dir / Path("references.bib")).is_file():
            REVIEW_MANAGER = ReviewManager(path_str=str(repo_dir))
            REVIEW_MANAGER.register_repo()
        elif (repo_dir / Path("annotate.py")).is_file():
            shutil.move(str(repo_dir), str(annotator_dir))
        elif (repo_dir / Path("readme.md")).is_file():
            text = Path(repo_dir / "readme.md").read_text()
            for line in [
                x for x in text.splitlines() if "colrev environment --install" in x
            ]:
                if line == curated_resource:
                    continue
                self.install_curated_resource(
                    line.replace("colrev environment --install ", "")
                )
        else:
            print(
                f"Error: repo does not contain a references.bib/linked repos {repo_dir}"
            )
        return True


class RecordNotInIndexException(Exception):
    def __init__(self, id: str = None):
        if id is not None:
            self.message = f"Record not in index ({id})"
        else:
            self.message = "Record not in index"
        super().__init__(self.message)


if __name__ == "__main__":
    pass<|MERGE_RESOLUTION|>--- conflicted
+++ resolved
@@ -87,10 +87,6 @@
             try:
                 self.es.get(index="record_index", id="test")
                 time.sleep(3)
-<<<<<<< HEAD
-=======
-                self.es.get(index="record_index", id="test")
->>>>>>> 22c2ed56
                 break
             except ConnectionError:
                 print("Waiting until ES instance is available")
