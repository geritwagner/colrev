--- conflicted
+++ resolved
@@ -542,22 +542,6 @@
     def __retrieve_record_from_d_index(self, record: dict) -> dict:
 
         string_representation_record = self.get_string_representation(record)
-<<<<<<< HEAD
-        hash = self.__get_record_hash(record)
-        associated_original = ""
-        while True:
-            (
-                saved_dstring,
-                associated_original,
-            ) = self.__retrieve_from_d_index_based_on_hash(hash)
-            if saved_dstring == string_representation_record:
-                break
-            hash = self.__increment_hash(hash)
-        retrieved_record = self.__retrieve_from_index_based_on_hash(
-            hashlib.sha256(associated_original.encode("utf-8")).hexdigest()
-        )
-        return self.prep_record_for_return(retrieved_record)
-=======
 
         try:
             # match_phrase := exact match
@@ -576,8 +560,7 @@
         if retrieved_record["ENTRYTYPE"] != record["ENTRYTYPE"]:
             raise RecordNotInIndexException
 
-        return self.__prep_record_for_return(retrieved_record)
->>>>>>> 40447bfa
+        return self.prep_record_for_return(retrieved_record)
 
     def __retrieve_from_record_index(self, record: dict) -> dict:
 
@@ -670,7 +653,7 @@
         return False
 
     def index_records(self) -> None:
-        import shutil
+        # import shutil
 
         self.REVIEW_MANAGER.logger.info("Start LocalIndex")
 
@@ -795,15 +778,9 @@
                 hash = hashlib.sha256(
                     saved_toc_record_str_repr.encode("utf-8")
                 ).hexdigest()
-<<<<<<< HEAD
-                record = self.__retrieve_from_index_based_on_hash(hash)
-
-                return self.prep_record_for_return(record)
-=======
                 res = self.es.get(index="record-index", id=str(hash))
                 record = res["_source"]  # type: ignore
-                return self.__prep_record_for_return(record)
->>>>>>> 40447bfa
+                return self.prep_record_for_return(record)
 
         raise RecordNotInIndexException()
         return record
