{
  "files": [
    "README.md"
  ],
  "imageSize": 100,
  "commit": false,
  "commitConvention": "angular",
  "contributors": [
    {
      "login": "geritwagner",
      "name": "Gerit Wagner",
      "avatar_url": "https://avatars.githubusercontent.com/u/3872815?v=4",
      "profile": "https://github.com/geritwagner",
      "contributions": [
        "code",
        "doc",
        "data",
        "content",
        "example"
      ]
    },
    {
      "login": "julianprester",
      "name": "Julian Prester",
      "avatar_url": "https://avatars.githubusercontent.com/u/4706870?v=4",
      "profile": "https://julianprester.com",
      "contributions": [
        "code",
        "doc",
        "data",
        "content",
        "bug",
        "ideas"
      ]
    },
    {
      "login": "tmahmood",
      "name": "Tarin Mahmood",
      "avatar_url": "https://avatars.githubusercontent.com/u/34904?v=4",
      "profile": "https://github.com/tmahmood",
      "contributions": [
        "code",
        "test",
        "doc"
      ]
    },
    {
      "login": "dengdenglele",
      "name": "dengdenglele",
      "avatar_url": "https://avatars.githubusercontent.com/u/28404427?v=4",
      "profile": "https://github.com/dengdenglele",
      "contributions": [
        "data",
        "doc",
        "test"
      ]
    },
    {
<<<<<<< HEAD
      "login": "ossendorfluca",
      "name": "ossendorfluca",
      "avatar_url": "https://avatars.githubusercontent.com/u/112037612?v=4",
      "profile": "https://github.com/ossendorfluca",
=======
      "login": "katharinaernst",
      "name": "katharinaernst",
      "avatar_url": "https://avatars.githubusercontent.com/u/131549085?v=4",
      "profile": "https://github.com/katharinaernst",
      "contributions": [
        "code"
      ]
    },
    {
      "login": "einfachjessi",
      "name": "einfachjessi",
      "avatar_url": "https://avatars.githubusercontent.com/u/131001755?v=4",
      "profile": "https://github.com/einfachjessi",
>>>>>>> a0e6bd3d
      "contributions": [
        "code"
      ]
    }
  ],
  "contributorsPerLine": 7,
  "skipCi": true,
  "repoType": "github",
  "repoHost": "https://github.com",
  "projectName": "colrev",
  "projectOwner": "CoLRev-Environment",
  "commitType": "docs"
}<|MERGE_RESOLUTION|>--- conflicted
+++ resolved
@@ -56,12 +56,15 @@
       ]
     },
     {
-<<<<<<< HEAD
       "login": "ossendorfluca",
       "name": "ossendorfluca",
       "avatar_url": "https://avatars.githubusercontent.com/u/112037612?v=4",
       "profile": "https://github.com/ossendorfluca",
-=======
+      "contributions": [
+        "code"
+      ]
+    },
+    {
       "login": "katharinaernst",
       "name": "katharinaernst",
       "avatar_url": "https://avatars.githubusercontent.com/u/131549085?v=4",
@@ -75,7 +78,6 @@
       "name": "einfachjessi",
       "avatar_url": "https://avatars.githubusercontent.com/u/131001755?v=4",
       "profile": "https://github.com/einfachjessi",
->>>>>>> a0e6bd3d
       "contributions": [
         "code"
       ]
