--- conflicted
+++ resolved
@@ -92,17 +92,19 @@
       ]
     },
     {
-<<<<<<< HEAD
       "login": "RheaDoesStuff",
       "name": "RheaDoesStuff",
       "avatar_url": "https://avatars.githubusercontent.com/u/74066245?v=4",
       "profile": "https://github.com/RheaDoesStuff",
-=======
+      "contributions": [
+        "code"
+      ]
+    },
+    {
       "login": "Cohen2000",
       "name": "Cohen2000",
       "avatar_url": "https://avatars.githubusercontent.com/u/113113352?v=4",
       "profile": "https://github.com/Cohen2000",
->>>>>>> 2f3f8840
       "contributions": [
         "code"
       ]
