{
  "files": [
    "README.md"
  ],
  "imageSize": 100,
  "commit": false,
  "commitConvention": "angular",
  "contributors": [
    {
      "login": "geritwagner",
      "name": "Gerit Wagner",
      "avatar_url": "https://avatars.githubusercontent.com/u/3872815?v=4",
      "profile": "https://github.com/geritwagner",
      "contributions": [
        "code",
        "doc",
        "data",
        "content",
        "example"
      ]
    },
    {
      "login": "julianprester",
      "name": "Julian Prester",
      "avatar_url": "https://avatars.githubusercontent.com/u/4706870?v=4",
      "profile": "https://julianprester.com",
      "contributions": [
        "code",
        "doc",
        "data",
        "content",
        "bug",
        "ideas"
      ]
    },
    {
      "login": "tmahmood",
      "name": "Tarin Mahmood",
      "avatar_url": "https://avatars.githubusercontent.com/u/34904?v=4",
      "profile": "https://github.com/tmahmood",
      "contributions": [
        "code",
        "test",
        "doc"
      ]
    },
    {
      "login": "dengdenglele",
      "name": "dengdenglele",
      "avatar_url": "https://avatars.githubusercontent.com/u/28404427?v=4",
      "profile": "https://github.com/dengdenglele",
      "contributions": [
        "data",
        "doc",
        "test"
      ]
    },
    {
      "login": "mhlbrsimon",
      "name": "mhlbrsimon",
      "avatar_url": "https://avatars.githubusercontent.com/u/83401831?v=4",
      "profile": "https://github.com/mhlbrsimon",
      "contributions": [
        "code"
      ]
    },
    {
      "login": "ossendorfluca",
      "name": "ossendorfluca",
      "avatar_url": "https://avatars.githubusercontent.com/u/112037612?v=4",
      "profile": "https://github.com/ossendorfluca",
      "contributions": [
        "code"
      ]
    },
    {
      "login": "katharinaernst",
      "name": "katharinaernst",
      "avatar_url": "https://avatars.githubusercontent.com/u/131549085?v=4",
      "profile": "https://github.com/katharinaernst",
      "contributions": [
        "code"
      ]
    },
    {
      "login": "einfachjessi",
      "name": "einfachjessi",
      "avatar_url": "https://avatars.githubusercontent.com/u/131001755?v=4",
      "profile": "https://github.com/einfachjessi",
      "contributions": [
        "code"
      ]
    },
    {
      "login": "Janus678",
      "name": "Janus678",
      "avatar_url": "https://avatars.githubusercontent.com/u/131582517?v=4",
      "profile": "https://github.com/Janus678",
      "contributions": [
        "code"
      ]
    },
    {
      "login": "frxdericz",
      "name": "frxdericz",
      "avatar_url": "https://avatars.githubusercontent.com/u/131789939?v=4",
      "profile": "https://github.com/frxdericz",
      "contributions": [
        "code"
      ]
    },
    {
      "login": "MalouSchmidt",
      "name": "MalouSchmidt",
      "avatar_url": "https://avatars.githubusercontent.com/u/131263679?v=4",
      "profile": "https://github.com/MalouSchmidt",
      "contributions": [
        "code"
      ]
    },
    {
      "login": "RheaDoesStuff",
      "name": "RheaDoesStuff",
      "avatar_url": "https://avatars.githubusercontent.com/u/74066245?v=4",
      "profile": "https://github.com/RheaDoesStuff",
      "contributions": [
        "code"
      ]
    },
    {
      "login": "Cohen2000",
      "name": "Cohen2000",
      "avatar_url": "https://avatars.githubusercontent.com/u/113113352?v=4",
      "profile": "https://github.com/Cohen2000",
      "contributions": [
        "code"
      ]
    },
    {
      "login": "RobertAhr",
      "name": "RobertAhr",
      "avatar_url": "https://avatars.githubusercontent.com/u/131687952?v=4",
      "profile": "https://github.com/RobertAhr",
      "contributions": [
        "code"
      ]
    },
    {
      "login": "ThomasFleischmann",
      "name": "ThomasFleischmann",
      "avatar_url": "https://avatars.githubusercontent.com/u/131684139?v=4",
      "profile": "https://github.com/ThomasFleischmann",
      "contributions": [
        "code"
      ]
    },
    {
      "login": "AntonFrisch",
      "name": "AntonFrisch",
      "avatar_url": "https://avatars.githubusercontent.com/u/131719653?v=4",
      "profile": "https://github.com/AntonFrisch",
      "contributions": [
        "code"
      ]
    },
    {
      "login": "LouisLangenhan",
      "name": "LouisLangenhan",
      "avatar_url": "https://avatars.githubusercontent.com/u/148447366?v=4",
      "profile": "https://github.com/LouisLangenhan",
      "contributions": [
        "code",
        "doc"
      ]
    },
    {
      "login": "Peteer98",
      "name": "Peter Eckhardt",
      "avatar_url": "https://avatars.githubusercontent.com/u/148191162?v=4",
      "profile": "https://github.com/Peteer98",
      "contributions": [
        "code",
        "doc"
      ]
    },
    {
      "login": "User123projekt",
      "name": "User123projekt",
      "avatar_url": "https://avatars.githubusercontent.com/u/149078858?v=4",
      "profile": "https://github.com/user123projekt",
      "contributions": [
        "code",
        "doc"
      ]
    },
    {
      "login": "LuminousLynx",
      "name": "LuminousLynx",
      "avatar_url": "https://avatars.githubusercontent.com/u/148456911?v=4",
      "profile": "https://github.com/LuminousLynx",
      "contributions": [
        "code",
        "doc"
      ]
    },
    {
<<<<<<< HEAD
      "login": "koljarinne",
      "name": "koljarinne",
      "avatar_url": "https://avatars.githubusercontent.com/u/167416691?v=4",
      "profile": "https://github.com/koljarinne",
=======
      "login": "k-schnickmann",
      "name": "Karl Schnickmann",
      "avatar_url": "https://avatars.githubusercontent.com/u/168131195?v=4",
      "profile": "https://github.com/k-schnickmann",
>>>>>>> 4dc59394
      "contributions": [
        "code"
      ]
    }
  ],
  "contributorsPerLine": 7,
  "skipCi": true,
  "repoType": "github",
  "repoHost": "https://github.com",
  "projectName": "colrev",
  "projectOwner": "CoLRev-Environment",
  "commitType": "docs"
}<|MERGE_RESOLUTION|>--- conflicted
+++ resolved
@@ -204,17 +204,19 @@
       ]
     },
     {
-<<<<<<< HEAD
       "login": "koljarinne",
       "name": "koljarinne",
       "avatar_url": "https://avatars.githubusercontent.com/u/167416691?v=4",
       "profile": "https://github.com/koljarinne",
-=======
+      "contributions": [
+        "code"
+      ]
+    },
+    {
       "login": "k-schnickmann",
       "name": "Karl Schnickmann",
       "avatar_url": "https://avatars.githubusercontent.com/u/168131195?v=4",
       "profile": "https://github.com/k-schnickmann",
->>>>>>> 4dc59394
       "contributions": [
         "code"
       ]
