{
  "files": [
    "README.md"
  ],
  "imageSize": 100,
  "commit": false,
  "commitConvention": "angular",
  "contributors": [
    {
      "login": "geritwagner",
      "name": "Gerit Wagner",
      "avatar_url": "https://avatars.githubusercontent.com/u/3872815?v=4",
      "profile": "https://github.com/geritwagner",
      "contributions": [
        "code",
        "doc",
        "data",
        "content",
        "example"
      ]
    },
    {
      "login": "julianprester",
      "name": "Julian Prester",
      "avatar_url": "https://avatars.githubusercontent.com/u/4706870?v=4",
      "profile": "https://julianprester.com",
      "contributions": [
        "code",
        "doc",
        "data",
        "content",
        "bug",
        "ideas"
      ]
    },
    {
      "login": "tmahmood",
      "name": "Tarin Mahmood",
      "avatar_url": "https://avatars.githubusercontent.com/u/34904?v=4",
      "profile": "https://github.com/tmahmood",
      "contributions": [
        "code",
        "test",
        "doc"
      ]
    },
    {
      "login": "dengdenglele",
      "name": "dengdenglele",
      "avatar_url": "https://avatars.githubusercontent.com/u/28404427?v=4",
      "profile": "https://github.com/dengdenglele",
      "contributions": [
        "data",
        "doc",
        "test"
      ]
    },
    {
      "login": "mhlbrsimon",
      "name": "mhlbrsimon",
      "avatar_url": "https://avatars.githubusercontent.com/u/83401831?v=4",
      "profile": "https://github.com/mhlbrsimon",
      "contributions": [
        "code"
      ]
    },
    {
      "login": "ossendorfluca",
      "name": "ossendorfluca",
      "avatar_url": "https://avatars.githubusercontent.com/u/112037612?v=4",
      "profile": "https://github.com/ossendorfluca",
      "contributions": [
        "code"
      ]
    },
    {
      "login": "katharinaernst",
      "name": "katharinaernst",
      "avatar_url": "https://avatars.githubusercontent.com/u/131549085?v=4",
      "profile": "https://github.com/katharinaernst",
      "contributions": [
        "code"
      ]
    },
    {
      "login": "einfachjessi",
      "name": "einfachjessi",
      "avatar_url": "https://avatars.githubusercontent.com/u/131001755?v=4",
      "profile": "https://github.com/einfachjessi",
      "contributions": [
        "code"
      ]
    },
    {
<<<<<<< HEAD
      "login": "Janus678",
      "name": "Janus678",
      "avatar_url": "https://avatars.githubusercontent.com/u/131582517?v=4",
      "profile": "https://github.com/Janus678",
=======
      "login": "frxdericz",
      "name": "frxdericz",
      "avatar_url": "https://avatars.githubusercontent.com/u/131789939?v=4",
      "profile": "https://github.com/frxdericz",
      "contributions": [
        "code"
      ]
    },
    {
      "login": "MalouSchmidt",
      "name": "MalouSchmidt",
      "avatar_url": "https://avatars.githubusercontent.com/u/131263679?v=4",
      "profile": "https://github.com/MalouSchmidt",
      "contributions": [
        "code"
      ]
    },
    {
      "login": "RheaDoesStuff",
      "name": "RheaDoesStuff",
      "avatar_url": "https://avatars.githubusercontent.com/u/74066245?v=4",
      "profile": "https://github.com/RheaDoesStuff",
      "contributions": [
        "code"
      ]
    },
    {
      "login": "Cohen2000",
      "name": "Cohen2000",
      "avatar_url": "https://avatars.githubusercontent.com/u/113113352?v=4",
      "profile": "https://github.com/Cohen2000",
>>>>>>> 8e4c9b4f
      "contributions": [
        "code"
      ]
    }
  ],
  "contributorsPerLine": 7,
  "skipCi": true,
  "repoType": "github",
  "repoHost": "https://github.com",
  "projectName": "colrev",
  "projectOwner": "CoLRev-Environment",
  "commitType": "docs"
}<|MERGE_RESOLUTION|>--- conflicted
+++ resolved
@@ -92,12 +92,15 @@
       ]
     },
     {
-<<<<<<< HEAD
       "login": "Janus678",
       "name": "Janus678",
       "avatar_url": "https://avatars.githubusercontent.com/u/131582517?v=4",
       "profile": "https://github.com/Janus678",
-=======
+      "contributions": [
+        "code"
+      ]
+    },
+    {
       "login": "frxdericz",
       "name": "frxdericz",
       "avatar_url": "https://avatars.githubusercontent.com/u/131789939?v=4",
@@ -129,7 +132,6 @@
       "name": "Cohen2000",
       "avatar_url": "https://avatars.githubusercontent.com/u/113113352?v=4",
       "profile": "https://github.com/Cohen2000",
->>>>>>> 8e4c9b4f
       "contributions": [
         "code"
       ]
