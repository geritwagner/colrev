{
    "review_type": [
        {
            "package_endpoint_identifier": "colrev.blank",
            "status": "|STABLE|",
            "short_description": "Blank review (:doc:`instructions </manual/packages/colrev.blank>`)",
            "ci_supported": true
        },
        {
            "package_endpoint_identifier": "colrev.conceptual_review",
            "status": "|EXPERIMENTAL|",
            "short_description": "Conceptual review (:doc:`instructions </manual/packages/colrev.conceptual_review>`)",
            "ci_supported": true
        },
        {
            "package_endpoint_identifier": "colrev.critical_review",
            "status": "|STABLE|",
            "short_description": "Critical review (:doc:`instructions </manual/packages/colrev.critical_review>`)",
            "ci_supported": true
        },
        {
            "package_endpoint_identifier": "colrev.curated_masterdata",
            "status": "|EXPERIMENTAL|",
            "short_description": "Curated masterdata (:doc:`instructions </manual/packages/colrev.curated_masterdata>`)",
            "ci_supported": true
        },
        {
            "package_endpoint_identifier": "colrev.descriptive_review",
            "status": "|STABLE|",
            "short_description": "Descriptive review (:doc:`instructions </manual/packages/colrev.descriptive_review>`)",
            "ci_supported": true
        },
        {
            "package_endpoint_identifier": "colrev.literature_review",
            "status": "|STABLE|",
            "short_description": "Literature review (simple) (:doc:`instructions </manual/packages/colrev.literature_review>`)",
            "ci_supported": true
        },
        {
            "package_endpoint_identifier": "colrev.meta_analysis",
            "status": "|EXPERIMENTAL|",
            "short_description": "Meta-analysis (:doc:`instructions </manual/packages/colrev.meta_analysis>`)",
            "ci_supported": true
        },
        {
<<<<<<< HEAD
=======
            "package_endpoint_identifier": "colrev.methodological_review",
            "status": "|EXPERIMENTAL|",
            "short_description": "Methodological review (:doc:`instructions </manual/packages/colrev.methodological_review>`)",
            "ci_supported": true
        },
        {
>>>>>>> fd698b1b
            "package_endpoint_identifier": "colrev.narrative_review",
            "status": "|STABLE|",
            "short_description": "Narrative review (:doc:`instructions </manual/packages/colrev.narrative_review>`)",
            "ci_supported": true
        },
        {
            "package_endpoint_identifier": "colrev.qualitative_systematic_review",
            "status": "|EXPERIMENTAL|",
            "short_description": "Qualitative systematic review (:doc:`instructions </manual/packages/colrev.qualitative_systematic_review>`)",
            "ci_supported": true
        },
        {
            "package_endpoint_identifier": "colrev.scientometric",
            "status": "|EXPERIMENTAL|",
            "short_description": "Scientometric study (:doc:`instructions </manual/packages/colrev.scientometric>`)",
            "ci_supported": true
        },
        {
            "package_endpoint_identifier": "colrev.scoping_review",
            "status": "|STABLE|",
            "short_description": "Scoping review (:doc:`instructions </manual/packages/colrev.scoping_review>`)",
            "ci_supported": true
        },
        {
            "package_endpoint_identifier": "colrev.theoretical_review",
            "status": "|EXPERIMENTAL|",
            "short_description": "Theoretical review (:doc:`instructions </manual/packages/colrev.theoretical_review>`)",
            "ci_supported": true
        },
        {
            "package_endpoint_identifier": "colrev.umbrella",
            "status": "|EXPERIMENTAL|",
            "short_description": "Umbrella review (:doc:`instructions </manual/packages/colrev.umbrella>`)",
            "ci_supported": true
        }
    ],
    "search_source": [
        {
            "package_endpoint_identifier": "colrev.abi_inform_proquest",
            "status": "|EXPERIMENTAL|",
            "short_description": "ABI/INFORM (ProQuest) (:doc:`instructions </manual/packages/colrev.abi_inform_proquest>`)",
            "ci_supported": false,
            "search_types": [
                "DB"
            ]
        },
        {
            "package_endpoint_identifier": "colrev.acm_digital_library",
            "status": "|EXPERIMENTAL|",
            "short_description": "ACM digital Library (:doc:`instructions </manual/packages/colrev.acm_digital_library>`)",
            "ci_supported": false,
            "search_types": [
                "DB"
            ]
        },
        {
            "package_endpoint_identifier": "colrev.ais_library",
            "status": "|MATURING|",
            "short_description": "AIS electronic Library (AISeL) (:doc:`instructions </manual/packages/colrev.ais_library>`)",
            "ci_supported": true,
            "search_types": [
                "DB",
                "TOC",
                "API"
            ]
        },
        {
            "package_endpoint_identifier": "colrev.arxiv",
            "status": "|EXPERIMENTAL|",
            "short_description": "SearchSource for arXiv (:doc:`instructions </manual/packages/colrev.arxiv>`)",
            "ci_supported": true,
            "search_types": [
                "API"
            ]
        },
        {
            "package_endpoint_identifier": "colrev.colrev_project",
            "status": "|MATURING|",
            "short_description": "CoLRev projects (:doc:`instructions </manual/packages/colrev.colrev_project>`)",
            "ci_supported": true,
            "search_types": [
                "API"
            ]
        },
        {
            "package_endpoint_identifier": "colrev.crossref",
            "status": "|MATURING|",
            "short_description": "Crossref API (:doc:`instructions </manual/packages/colrev.crossref>`)",
            "ci_supported": true,
            "search_types": [
                "API",
                "MD",
                "TOC"
            ]
        },
        {
            "package_endpoint_identifier": "colrev.dblp",
            "status": "|MATURING|",
            "short_description": "DBLP API (:doc:`instructions </manual/packages/colrev.dblp>`)",
            "ci_supported": true,
            "search_types": [
                "API",
                "MD",
                "TOC"
            ]
        },
        {
            "package_endpoint_identifier": "colrev.ebsco_host",
            "status": "|EXPERIMENTAL|",
            "short_description": "EBSCOHost (:doc:`instructions </manual/packages/colrev.ebsco_host>`)",
            "ci_supported": false,
            "search_types": [
                "DB"
            ]
        },
        {
            "package_endpoint_identifier": "colrev.eric",
            "status": "|EXPERIMENTAL|",
            "short_description": "ERIC API (:doc:`instructions </manual/packages/colrev.eric>`)",
            "ci_supported": true,
            "search_types": [
                "API"
            ]
        },
        {
            "package_endpoint_identifier": "colrev.europe_pmc",
            "status": "|MATURING|",
            "short_description": "Europe PMC (:doc:`instructions </manual/packages/colrev.europe_pmc>`)",
            "ci_supported": true,
            "search_types": [
                "API",
                "DB",
                "MD"
            ]
        },
        {
            "package_endpoint_identifier": "colrev.files_dir",
            "status": "|MATURING|",
            "short_description": "Files directories (PDFs based on GROBID) (:doc:`instructions </manual/packages/colrev.files_dir>`)",
            "ci_supported": false,
            "search_types": [
                "FILES"
            ]
        },
        {
            "package_endpoint_identifier": "colrev.google_scholar",
            "status": "|EXPERIMENTAL|",
            "short_description": "GoogleScholar (:doc:`instructions </manual/packages/colrev.google_scholar>`)",
            "ci_supported": false,
            "search_types": [
                "DB"
            ]
        },
        {
            "package_endpoint_identifier": "colrev.ieee",
            "status": "|EXPERIMENTAL|",
            "short_description": "IEEEXplore (:doc:`instructions </manual/packages/colrev.ieee>`)",
            "ci_supported": true,
            "search_types": [
                "API"
            ]
        },
        {
            "package_endpoint_identifier": "colrev.jstor",
            "status": "|EXPERIMENTAL|",
            "short_description": "JSTOR (:doc:`instructions </manual/packages/colrev.jstor>`)",
            "ci_supported": false,
            "search_types": [
                "DB"
            ]
        },
        {
            "package_endpoint_identifier": "colrev.local_index",
            "status": "|MATURING|",
            "short_description": "LocalIndex (:doc:`instructions </manual/packages/colrev.local_index>`)",
            "ci_supported": true,
            "search_types": [
                "API",
                "MD"
            ]
        },
        {
            "package_endpoint_identifier": "colrev.open_alex",
            "status": "|EXPERIMENTAL|",
            "short_description": "OpenAlex API (:doc:`instructions </manual/packages/colrev.open_alex>`)",
            "ci_supported": true,
            "search_types": [
                "API",
                "MD"
            ]
        },
        {
            "package_endpoint_identifier": "colrev.open_citations_forward_search",
            "status": "|MATURING|",
            "short_description": "Forward search based on OpenCitations (:doc:`instructions </manual/packages/colrev.open_citations_forward_search>`)",
            "ci_supported": true,
            "search_types": [
                "FORWARD_SEARCH"
            ]
        },
        {
            "package_endpoint_identifier": "colrev.open_library",
            "status": "|EXPERIMENTAL|",
            "short_description": "OpenLibrary API (:doc:`instructions </manual/packages/colrev.open_library>`)",
            "ci_supported": true,
            "search_types": [
                "MD"
            ]
        },
        {
            "package_endpoint_identifier": "colrev.pdf_backward_search",
            "status": "|MATURING|",
            "short_description": "Backward search extracting references from PDFs using GROBID (:doc:`instructions </manual/packages/colrev.pdf_backward_search>`)",
            "ci_supported": false,
            "search_types": [
                "BACKWARD_SEARCH"
            ]
        },
        {
            "package_endpoint_identifier": "colrev.psycinfo",
            "status": "|EXPERIMENTAL|",
            "short_description": "PsycINFO (:doc:`instructions </manual/packages/colrev.psycinfo>`)",
            "ci_supported": false,
            "search_types": [
                "DB"
            ]
        },
        {
            "package_endpoint_identifier": "colrev.pubmed",
            "status": "|MATURING|",
            "short_description": "Pubmed (:doc:`instructions </manual/packages/colrev.pubmed>`)",
            "ci_supported": true,
            "search_types": [
                "DB",
                "API",
                "MD"
            ]
        },
        {
            "package_endpoint_identifier": "colrev.scopus",
            "status": "|EXPERIMENTAL|",
            "short_description": "Scopus (:doc:`instructions </manual/packages/colrev.scopus>`)",
            "ci_supported": false,
            "search_types": [
                "DB"
            ]
        },
        {
            "package_endpoint_identifier": "colrev.semanticscholar",
            "status": "|EXPERIMENTAL|",
            "short_description": "Semantic Scholar API Search Source (:doc:`instructions </manual/packages/colrev.semanticscholar>`)",
            "ci_supported": true,
            "search_types": [
                "API"
            ]
        },
        {
            "package_endpoint_identifier": "colrev.springer_link",
            "status": "|EXPERIMENTAL|",
            "short_description": "Springer Link (:doc:`instructions </manual/packages/colrev.springer_link>`)",
            "ci_supported": false,
            "search_types": [
                "DB"
            ]
        },
        {
            "package_endpoint_identifier": "colrev.synergy_datasets",
            "status": "|MATURING|",
            "short_description": "SYNERGY-datasets (:doc:`instructions </manual/packages/colrev.synergy_datasets>`)",
            "ci_supported": false,
            "search_types": [
                "API"
            ]
        },
        {
            "package_endpoint_identifier": "colrev.taylor_and_francis",
            "status": "|EXPERIMENTAL|",
            "short_description": "Taylor and Francis (:doc:`instructions </manual/packages/colrev.taylor_and_francis>`)",
            "ci_supported": false,
            "search_types": [
                "DB"
            ]
        },
        {
            "package_endpoint_identifier": "colrev.trid",
            "status": "|EXPERIMENTAL|",
            "short_description": "Transport Research International Documentation (:doc:`instructions </manual/packages/colrev.trid>`)",
            "ci_supported": false,
            "search_types": [
                "DB"
            ]
        },
        {
            "package_endpoint_identifier": "colrev.unknown_source",
            "status": "|MATURING|",
            "short_description": "Unknown SearchSource (:doc:`instructions </manual/packages/colrev.unknown_source>`)",
            "ci_supported": false,
            "search_types": [
                "DB",
                "OTHER",
                "BACKWARD_SEARCH",
                "FORWARD_SEARCH",
                "TOC"
            ]
        },
        {
            "package_endpoint_identifier": "colrev.web_of_science",
            "status": "|EXPERIMENTAL|",
            "short_description": "Web of Science (:doc:`instructions </manual/packages/colrev.web_of_science>`)",
            "ci_supported": false,
            "search_types": [
                "DB"
            ]
        },
        {
            "package_endpoint_identifier": "colrev.wiley",
            "status": "|EXPERIMENTAL|",
            "short_description": "Wiley (:doc:`instructions </manual/packages/colrev.wiley>`)",
            "ci_supported": false,
            "search_types": [
                "DB"
            ]
        }
    ],
    "prep": [
        {
            "package_endpoint_identifier": "colrev.add_journal_ranking",
            "status": "|EXPERIMENTAL|",
            "short_description": "Class for add _journal_ranking (:doc:`instructions </manual/packages/colrev.add_journal_ranking>`)",
            "ci_supported": false
        },
        {
            "package_endpoint_identifier": "colrev.colrev_curation",
            "status": "|MATURING|",
            "short_description": "Preparation of curations (:doc:`instructions </manual/packages/colrev.colrev_curation>`)",
            "ci_supported": true
        },
        {
            "package_endpoint_identifier": "colrev.crossref",
            "status": "|MATURING|",
            "short_description": "Prepares records based on crossref.org metadata (:doc:`instructions </manual/packages/colrev.crossref>`)",
            "ci_supported": true
        },
        {
            "package_endpoint_identifier": "colrev.dblp",
            "status": "|MATURING|",
            "short_description": "Prepares records based on dblp.org metadata (:doc:`instructions </manual/packages/colrev.dblp>`)",
            "ci_supported": true
        },
        {
            "package_endpoint_identifier": "colrev.europe_pmc",
            "status": "|MATURING|",
            "short_description": "Prepares records based on Europe PCM metadata (:doc:`instructions </manual/packages/colrev.europe_pmc>`)",
            "ci_supported": true
        },
        {
            "package_endpoint_identifier": "colrev.exclude_collections",
            "status": "|MATURING|",
            "short_description": "Prepares records by excluding collection entries (e.g., proceedings) (:doc:`instructions </manual/packages/colrev.exclude_collections>`)",
            "ci_supported": true
        },
        {
            "package_endpoint_identifier": "colrev.exclude_complementary_materials",
            "status": "|MATURING|",
            "short_description": "Prepares records by excluding complementary materials (:doc:`instructions </manual/packages/colrev.exclude_complementary_materials>`)",
            "ci_supported": true
        },
        {
            "package_endpoint_identifier": "colrev.exclude_languages",
            "status": "|MATURING|",
            "short_description": "Prepares records by excluding ones that are not in the languages_to_include (:doc:`instructions </manual/packages/colrev.exclude_languages>`)",
            "ci_supported": true
        },
        {
            "package_endpoint_identifier": "colrev.exclude_non_latin_alphabets",
            "status": "|MATURING|",
            "short_description": "Prepares records by excluding ones that have a non-latin alphabet (:doc:`instructions </manual/packages/colrev.exclude_non_latin_alphabets>`)",
            "ci_supported": true
        },
        {
            "package_endpoint_identifier": "colrev.general_polish",
            "status": "|EXPERIMENTAL|",
            "short_description": "Prepares records by applying polishing rules (:doc:`instructions </manual/packages/colrev.general_polish>`)",
            "ci_supported": true
        },
        {
            "package_endpoint_identifier": "colrev.get_doi_from_urls",
            "status": "|EXPERIMENTAL|",
            "short_description": "Prepares records by retrieving its DOI from the website (URL) (:doc:`instructions </manual/packages/colrev.get_doi_from_urls>`)",
            "ci_supported": true
        },
        {
            "package_endpoint_identifier": "colrev.get_masterdata_from_citeas",
            "status": "|EXPERIMENTAL|",
            "short_description": "Prepares records based on citeas.org metadata (:doc:`instructions </manual/packages/colrev.get_masterdata_from_citeas>`)",
            "ci_supported": true
        },
        {
            "package_endpoint_identifier": "colrev.get_masterdata_from_doi",
            "status": "|EXPERIMENTAL|",
            "short_description": "Prepares records based on doi.org metadata (:doc:`instructions </manual/packages/colrev.get_masterdata_from_doi>`)",
            "ci_supported": true
        },
        {
            "package_endpoint_identifier": "colrev.get_year_from_vol_iss_jour",
            "status": "|EXPERIMENTAL|",
            "short_description": "Prepares records based on year-volume-issue dependency (:doc:`instructions </manual/packages/colrev.get_year_from_vol_iss_jour>`)",
            "ci_supported": true
        },
        {
            "package_endpoint_identifier": "colrev.local_index",
            "status": "|MATURING|",
            "short_description": "Prepares records based on LocalIndex metadata (:doc:`instructions </manual/packages/colrev.local_index>`)",
            "ci_supported": true
        },
        {
            "package_endpoint_identifier": "colrev.open_alex",
            "status": "|EXPERIMENTAL|",
            "short_description": "Prepares records based on OpenAlex metadata (:doc:`instructions </manual/packages/colrev.open_alex>`)",
            "ci_supported": true
        },
        {
            "package_endpoint_identifier": "colrev.open_library",
            "status": "|EXPERIMENTAL|",
            "short_description": "Prepares records based on openlibrary.org metadata (:doc:`instructions </manual/packages/colrev.open_library>`)",
            "ci_supported": true
        },
        {
            "package_endpoint_identifier": "colrev.pubmed",
            "status": "|MATURING|",
            "short_description": "Prepares records based on Pubmed metadata (:doc:`instructions </manual/packages/colrev.pubmed>`)",
            "ci_supported": true
        },
        {
            "package_endpoint_identifier": "colrev.remove_broken_ids",
            "status": "|MATURING|",
            "short_description": "Prepares records by removing invalid IDs DOIs/ISBNs (:doc:`instructions </manual/packages/colrev.remove_broken_ids>`)",
            "ci_supported": true
        },
        {
            "package_endpoint_identifier": "colrev.remove_urls_with_500_errors",
            "status": "|MATURING|",
            "short_description": "Prepares records by removing urls that are not available (:doc:`instructions </manual/packages/colrev.remove_urls_with_500_errors>`)",
            "ci_supported": true
        },
        {
            "package_endpoint_identifier": "colrev.semanticscholar",
            "status": "|EXPERIMENTAL|",
            "short_description": "Prepares records based on SemanticScholar metadata (:doc:`instructions </manual/packages/colrev.semanticscholar>`)",
            "ci_supported": true
        },
        {
            "package_endpoint_identifier": "colrev.source_specific_prep",
            "status": "|MATURING|",
            "short_description": "Prepares records based on the prepare scripts specified by the SearchSource (:doc:`instructions </manual/packages/colrev.source_specific_prep>`)",
            "ci_supported": true
        }
    ],
    "prep_man": [
        {
            "package_endpoint_identifier": "colrev.export_man_prep",
            "status": "|MATURING|",
            "short_description": "Manual preparation based on exported and imported metadata (and PDFs if any) (:doc:`instructions </manual/packages/colrev.export_man_prep>`)",
            "ci_supported": false
        },
        {
            "package_endpoint_identifier": "colrev.prep_man_curation_jupyter",
            "status": "|EXPERIMENTAL|",
            "short_description": "Manual preparation based on a Jupyter Notebook (:doc:`instructions </manual/packages/colrev.prep_man_curation_jupyter>`)",
            "ci_supported": false
        }
    ],
    "dedupe": [
        {
            "package_endpoint_identifier": "colrev.curation_full_outlet_dedupe",
            "status": "|EXPERIMENTAL|",
            "short_description": "Deduplication endpoint for curations with full journals/proceedings (:doc:`instructions </manual/packages/colrev.curation_full_outlet_dedupe>`)",
            "ci_supported": true
        },
        {
            "package_endpoint_identifier": "colrev.curation_missing_dedupe",
            "status": "|EXPERIMENTAL|",
            "short_description": "Deduplication of remaining records in a curated metadata repository (:doc:`instructions </manual/packages/colrev.curation_missing_dedupe>`)",
            "ci_supported": false
        },
        {
            "package_endpoint_identifier": "colrev.dedupe",
            "status": "|STABLE|",
            "short_description": "Default deduplication (:doc:`instructions </manual/packages/colrev.dedupe>`)",
            "ci_supported": true
        }
    ],
    "prescreen": [
        {
            "package_endpoint_identifier": "colrev.colrev_cli_prescreen",
            "status": "|MATURING|",
            "short_description": "CLI-based prescreen (:doc:`instructions </manual/packages/colrev.colrev_cli_prescreen>`)",
            "ci_supported": false
        },
        {
            "package_endpoint_identifier": "colrev.conditional_prescreen",
            "status": "|MATURING|",
            "short_description": "Conditional prescreen (currently: include all) (:doc:`instructions </manual/packages/colrev.conditional_prescreen>`)",
            "ci_supported": true
        },
        {
            "package_endpoint_identifier": "colrev.prescreen_table",
            "status": "|MATURING|",
            "short_description": "Table-based prescreen (exported and imported) (:doc:`instructions </manual/packages/colrev.prescreen_table>`)",
            "ci_supported": false
        },
        {
            "package_endpoint_identifier": "colrev.scope_prescreen",
            "status": "|MATURING|",
            "short_description": "Rule-based prescreen (scope) (:doc:`instructions </manual/packages/colrev.scope_prescreen>`)",
            "ci_supported": true
        }
    ],
    "pdf_get": [
        {
            "package_endpoint_identifier": "colrev.download_from_website",
            "status": "|MATURING|",
            "short_description": "Get PDFs from the website (:doc:`instructions </manual/packages/colrev.download_from_website>`)",
            "ci_supported": false
        },
        {
            "package_endpoint_identifier": "colrev.local_index",
            "status": "|MATURING|",
            "short_description": "Get PDFs from LocalIndex (:doc:`instructions </manual/packages/colrev.local_index>`)",
            "ci_supported": false
        },
        {
            "package_endpoint_identifier": "colrev.unpaywall",
            "status": "|MATURING|",
            "short_description": "Get PDFs from unpaywall.org (:doc:`instructions </manual/packages/colrev.unpaywall>`)",
            "ci_supported": false
        },
        {
            "package_endpoint_identifier": "colrev.website_screenshot",
            "status": "|EXPERIMENTAL|",
            "short_description": "Get PDFs from website screenshot (for \"online\" ENTRYTYPES) (:doc:`instructions </manual/packages/colrev.website_screenshot>`)",
            "ci_supported": false
        }
    ],
    "pdf_get_man": [
        {
            "package_endpoint_identifier": "colrev.colrev_cli_pdf_get_man",
            "status": "|MATURING|",
            "short_description": "Get PDFs manually based on a CLI (:doc:`instructions </manual/packages/colrev.colrev_cli_pdf_get_man>`)",
            "ci_supported": false
        }
    ],
    "pdf_prep": [
        {
            "package_endpoint_identifier": "colrev.grobid_tei",
            "status": "|MATURING|",
            "short_description": "Prepare PDFs by creating an annotated TEI document (:doc:`instructions </manual/packages/colrev.grobid_tei>`)",
            "ci_supported": false
        },
        {
            "package_endpoint_identifier": "colrev.ocrmypdf",
            "status": "|MATURING|",
            "short_description": "Prepare PDFs by applying OCR based on OCRmyPDF (:doc:`instructions </manual/packages/colrev.ocrmypdf>`)",
            "ci_supported": false
        },
        {
            "package_endpoint_identifier": "colrev.remove_coverpage",
            "status": "|MATURING|",
            "short_description": "Prepare PDFs by removing unnecessary cover pages (e.g. researchgate, publishers) (:doc:`instructions </manual/packages/colrev.remove_coverpage>`)",
            "ci_supported": false
        },
        {
            "package_endpoint_identifier": "colrev.remove_last_page",
            "status": "|MATURING|",
            "short_description": "Prepare PDFs by removing unnecessary last pages (e.g. copyright notices, cited-by infos) (:doc:`instructions </manual/packages/colrev.remove_last_page>`)",
            "ci_supported": false
        }
    ],
    "pdf_prep_man": [
        {
            "package_endpoint_identifier": "colrev.colrev_cli_pdf_prep_man",
            "status": "|MATURING|",
            "short_description": "Manually prepare PDFs based on a CLI (not yet implemented) (:doc:`instructions </manual/packages/colrev.colrev_cli_pdf_prep_man>`)",
            "ci_supported": false
        }
    ],
    "screen": [
        {
            "package_endpoint_identifier": "colrev.colrev_cli_screen",
            "status": "|MATURING|",
            "short_description": "Screen documents using a CLI (:doc:`instructions </manual/packages/colrev.colrev_cli_screen>`)",
            "ci_supported": false
        },
        {
            "package_endpoint_identifier": "colrev.screen_table",
            "status": "|MATURING|",
            "short_description": "Screen documents using tables (exported and imported) (:doc:`instructions </manual/packages/colrev.screen_table>`)",
            "ci_supported": false
        }
    ],
    "data": [
        {
            "package_endpoint_identifier": "colrev.bibliography_export",
            "status": "|EXPERIMENTAL|",
            "short_description": "Export the sample references in Endpoint format (:doc:`instructions </manual/packages/colrev.bibliography_export>`)",
            "ci_supported": true
        },
        {
            "package_endpoint_identifier": "colrev.colrev_curation",
            "status": "|MATURING|",
            "short_description": "CoLRev Curation (:doc:`instructions </manual/packages/colrev.colrev_curation>`)",
            "ci_supported": true
        },
        {
            "package_endpoint_identifier": "colrev.github_pages",
            "status": "|MATURING|",
            "short_description": "Export the literature review into a Github Page (:doc:`instructions </manual/packages/colrev.github_pages>`)",
            "ci_supported": false
        },
        {
            "package_endpoint_identifier": "colrev.obsidian",
            "status": "|EXPERIMENTAL|",
            "short_description": "Export the sample into an Obsidian database (:doc:`instructions </manual/packages/colrev.obsidian>`)",
            "ci_supported": false
        },
        {
            "package_endpoint_identifier": "colrev.paper_md",
            "status": "|MATURING|",
            "short_description": "Synthesize the literature in a markdown paper (:doc:`instructions </manual/packages/colrev.paper_md>`)",
            "ci_supported": false
        },
        {
            "package_endpoint_identifier": "colrev.prisma",
            "status": "|EXPERIMENTAL|",
            "short_description": "Create a PRISMA diagram (:doc:`instructions </manual/packages/colrev.prisma>`)",
            "ci_supported": false
        },
        {
            "package_endpoint_identifier": "colrev.profile",
<<<<<<< HEAD
            "status": "|STABLE|",
=======
            "status": "|EXPERIMENTAL|",
>>>>>>> fd698b1b
            "short_description": "Create a profile (:doc:`instructions </manual/packages/colrev.profile>`)",
            "ci_supported": false
        },
        {
            "package_endpoint_identifier": "colrev.structured",
            "status": "|EXPERIMENTAL|",
            "short_description": "Summarize the literature in a structured data extraction (a table) (:doc:`instructions </manual/packages/colrev.structured>`)",
            "ci_supported": false
        }
    ]
}<|MERGE_RESOLUTION|>--- conflicted
+++ resolved
@@ -43,15 +43,12 @@
             "ci_supported": true
         },
         {
-<<<<<<< HEAD
-=======
             "package_endpoint_identifier": "colrev.methodological_review",
             "status": "|EXPERIMENTAL|",
             "short_description": "Methodological review (:doc:`instructions </manual/packages/colrev.methodological_review>`)",
             "ci_supported": true
         },
         {
->>>>>>> fd698b1b
             "package_endpoint_identifier": "colrev.narrative_review",
             "status": "|STABLE|",
             "short_description": "Narrative review (:doc:`instructions </manual/packages/colrev.narrative_review>`)",
@@ -691,11 +688,7 @@
         },
         {
             "package_endpoint_identifier": "colrev.profile",
-<<<<<<< HEAD
-            "status": "|STABLE|",
-=======
-            "status": "|EXPERIMENTAL|",
->>>>>>> fd698b1b
+            "status": "|EXPERIMENTAL|",
             "short_description": "Create a profile (:doc:`instructions </manual/packages/colrev.profile>`)",
             "ci_supported": false
         },
